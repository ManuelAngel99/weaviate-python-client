from typing import Dict, Any

import pytest

import weaviate

<<<<<<< HEAD
GIT_HASH = "b4f2ffb"
=======
GIT_HASH = "259de81"
>>>>>>> f66be753
SERVER_VERSION = "1.22.0"
NODE_NAME = "node1"
NUM_OBJECT = 10


def schema(class_name: str) -> Dict[str, Any]:
    return {
        "classes": [
            {
                "class": class_name,
                "properties": [
                    {"dataType": ["string"], "name": "stringProp"},
                    {"dataType": ["int"], "name": "intProp"},
                ],
            }
        ]
    }


@pytest.fixture(scope="module")
def client():
    client = weaviate.Client("http://localhost:8080")
    client.schema.delete_all()
    yield client
    client.schema.delete_all()


def test_get_nodes_status_without_data(client: weaviate.Client):
    """get nodes status without data"""
    resp = client.cluster.get_nodes_status()
    assert len(resp) == 1
    assert resp[0]["gitHash"] == GIT_HASH
    assert resp[0]["name"] == NODE_NAME
    assert resp[0]["shards"] is None  # no class given
    assert resp[0]["stats"]["objectCount"] == 0
    assert resp[0]["stats"]["shardCount"] == 0
    assert resp[0]["status"] == "HEALTHY"
    assert resp[0]["version"] == SERVER_VERSION


def test_get_nodes_status_with_data(client: weaviate.Client):
    """get nodes status with data"""
    class_name1 = "ClassA"
    uncap_class_name1 = "classA"
    client.schema.create(schema(class_name1))
    for i in range(NUM_OBJECT):
        client.data_object.create({"stringProp": f"object-{i}", "intProp": i}, class_name1)

    class_name2 = "ClassB"
    client.schema.create(schema(class_name2))
    for i in range(NUM_OBJECT * 2):
        client.data_object.create({"stringProp": f"object-{i}", "intProp": i}, class_name2)

    resp = client.cluster.get_nodes_status()
    assert len(resp) == 1
    assert resp[0]["gitHash"] == GIT_HASH
    assert resp[0]["name"] == NODE_NAME
    assert len(resp[0]["shards"]) == 2
    assert resp[0]["stats"]["objectCount"] == NUM_OBJECT * 3
    assert resp[0]["stats"]["shardCount"] == 2
    assert resp[0]["status"] == "HEALTHY"
    assert resp[0]["version"] == SERVER_VERSION

    shards = sorted(resp[0]["shards"], key=lambda x: x["class"])
    assert shards[0]["class"] == class_name1
    assert shards[0]["objectCount"] == NUM_OBJECT
    assert shards[1]["class"] == class_name2
    assert shards[1]["objectCount"] == NUM_OBJECT * 2

    resp = client.cluster.get_nodes_status(class_name1)
    assert len(resp) == 1
    assert resp[0]["gitHash"] == GIT_HASH
    assert resp[0]["name"] == NODE_NAME
    assert len(resp[0]["shards"]) == 1
    assert resp[0]["stats"]["shardCount"] == 1
    assert resp[0]["status"] == "HEALTHY"
    assert resp[0]["version"] == SERVER_VERSION

    assert shards[0]["class"] == class_name1
    assert shards[0]["objectCount"] == NUM_OBJECT
    assert resp[0]["stats"]["objectCount"] == NUM_OBJECT

    resp = client.cluster.get_nodes_status(uncap_class_name1)
    assert len(resp) == 1
    assert resp[0]["gitHash"] == GIT_HASH
    assert resp[0]["name"] == NODE_NAME
    assert len(resp[0]["shards"]) == 1
    assert resp[0]["stats"]["shardCount"] == 1
    assert resp[0]["status"] == "HEALTHY"
    assert resp[0]["version"] == SERVER_VERSION

    assert shards[0]["class"] == class_name1
    assert shards[0]["objectCount"] == NUM_OBJECT
    assert resp[0]["stats"]["objectCount"] == NUM_OBJECT<|MERGE_RESOLUTION|>--- conflicted
+++ resolved
@@ -4,11 +4,7 @@
 
 import weaviate
 
-<<<<<<< HEAD
-GIT_HASH = "b4f2ffb"
-=======
 GIT_HASH = "259de81"
->>>>>>> f66be753
 SERVER_VERSION = "1.22.0"
 NODE_NAME = "node1"
 NUM_OBJECT = 10
