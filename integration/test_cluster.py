from typing import Dict, Any

import pytest

import weaviate

<<<<<<< HEAD
GIT_HASH = "622603a"
SERVER_VERSION = "1.21.2"
=======
GIT_HASH = "5f2df4d"
SERVER_VERSION = "1.21.1"
>>>>>>> f6715fc2
NODE_NAME = "node1"
NUM_OBJECT = 10


def schema(class_name: str) -> Dict[str, Any]:
    return {
        "classes": [
            {
                "class": class_name,
                "properties": [
                    {"dataType": ["string"], "name": "stringProp"},
                    {"dataType": ["int"], "name": "intProp"},
                ],
            }
        ]
    }


@pytest.fixture(scope="module")
def client():
    client = weaviate.Client("http://localhost:8080")
    client.schema.delete_all()
    yield client
    client.schema.delete_all()


def test_get_nodes_status_without_data(client):
    """get nodes status without data"""
    resp = client.cluster.get_nodes_status()
    assert len(resp) == 1
    assert resp[0]["gitHash"] == GIT_HASH
    assert resp[0]["name"] == NODE_NAME
    assert resp[0]["shards"] is None  # no class given
    assert resp[0]["stats"]["objectCount"] == 0
    assert resp[0]["stats"]["shardCount"] == 0
    assert resp[0]["status"] == "HEALTHY"
    assert resp[0]["version"] == SERVER_VERSION


def test_get_nodes_status_with_data(client):
    """get nodes status with data"""
    class_name1 = "ClassA"
    uncap_class_name1 = "classA"
    client.schema.create(schema(class_name1))
    for i in range(NUM_OBJECT):
        client.data_object.create({"stringProp": f"object-{i}", "intProp": i}, class_name1)

    class_name2 = "ClassB"
    client.schema.create(schema(class_name2))
    for i in range(NUM_OBJECT * 2):
        client.data_object.create({"stringProp": f"object-{i}", "intProp": i}, class_name2)

    resp = client.cluster.get_nodes_status()
    assert len(resp) == 1
    assert resp[0]["gitHash"] == GIT_HASH
    assert resp[0]["name"] == NODE_NAME
    assert len(resp[0]["shards"]) == 2
    assert resp[0]["stats"]["objectCount"] == NUM_OBJECT * 3
    assert resp[0]["stats"]["shardCount"] == 2
    assert resp[0]["status"] == "HEALTHY"
    assert resp[0]["version"] == SERVER_VERSION

    shards = sorted(resp[0]["shards"], key=lambda x: x["class"])
    assert shards[0]["class"] == class_name1
    assert shards[0]["objectCount"] == NUM_OBJECT
    assert shards[1]["class"] == class_name2
    assert shards[1]["objectCount"] == NUM_OBJECT * 2

    resp = client.cluster.get_nodes_status(class_name1)
    assert len(resp) == 1
    assert resp[0]["gitHash"] == GIT_HASH
    assert resp[0]["name"] == NODE_NAME
    assert len(resp[0]["shards"]) == 1
    assert resp[0]["stats"]["shardCount"] == 1
    assert resp[0]["status"] == "HEALTHY"
    assert resp[0]["version"] == SERVER_VERSION

    assert shards[0]["class"] == class_name1
    assert shards[0]["objectCount"] == NUM_OBJECT
    assert resp[0]["stats"]["objectCount"] == NUM_OBJECT

    resp = client.cluster.get_nodes_status(uncap_class_name1)
    assert len(resp) == 1
    assert resp[0]["gitHash"] == GIT_HASH
    assert resp[0]["name"] == NODE_NAME
    assert len(resp[0]["shards"]) == 1
    assert resp[0]["stats"]["shardCount"] == 1
    assert resp[0]["status"] == "HEALTHY"
    assert resp[0]["version"] == SERVER_VERSION

    assert shards[0]["class"] == class_name1
    assert shards[0]["objectCount"] == NUM_OBJECT
    assert resp[0]["stats"]["objectCount"] == NUM_OBJECT<|MERGE_RESOLUTION|>--- conflicted
+++ resolved
@@ -4,13 +4,8 @@
 
 import weaviate
 
-<<<<<<< HEAD
 GIT_HASH = "622603a"
 SERVER_VERSION = "1.21.2"
-=======
-GIT_HASH = "5f2df4d"
-SERVER_VERSION = "1.21.1"
->>>>>>> f6715fc2
 NODE_NAME = "node1"
 NUM_OBJECT = 10
 
