--- conflicted
+++ resolved
@@ -76,38 +76,14 @@
     col = client.collection.get(name)
     assert isinstance(col, CollectionObject)
 
-<<<<<<< HEAD
-def test_create_and_delete_with_dict_generic(client: weaviate.Client):
-    name = "TestCreateAndDeleteDictGeneric"
-    collection_config = CollectionConfig(
-        name=name,
-        properties=[Property(name="Name", data_type=DataType.TEXT)],
-        vectorizer_config=VectorizerFactory.none(),
-    )
-    client.collection.create(collection_config, Dict[str, str])
-
-    client.collection.get(name, Dict[str, str])
-    assert client.collection.exists(name)
-=======
->>>>>>> 98458c9f
     client.collection.delete(name)
     assert not client.collection.exists(name)
 
 
-<<<<<<< HEAD
-def test_create_get_and_delete_with_typed_dict_generic(client: weaviate.Client):
-    name = "TestCreateGetAndDeleteTypedDictGeneric"
-    collection_config = CollectionConfig(
-        name=name,
-        properties=[Property(name="Name", data_type=DataType.TEXT)],
-        vectorizer_config=VectorizerFactory.none(),
-    )
-=======
 @pytest.mark.parametrize("use_typed_dict", [True, False])
 def test_data_with_data_model_with_dict_generic(client: weaviate.Client, use_typed_dict: bool):
     name = "TestDataWithDictGeneric"
     if use_typed_dict:
->>>>>>> 98458c9f
 
         class Right(TypedDict):
             name: str
