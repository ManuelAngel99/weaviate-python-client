--- conflicted
+++ resolved
@@ -7,14 +7,6 @@
 
 import pytest
 import weaviate
-<<<<<<< HEAD
-from weaviate.collection.classes import (
-    BM25ConfigUpdate,
-    CollectionConfig,
-    CollectionConfigUpdate,
-    DataObject,
-    Property,
-=======
 
 from pydantic import BaseModel
 from pydantic.dataclasses import dataclass as pydantic_dataclass
@@ -24,7 +16,6 @@
 from weaviate.collection.collection import _CollectionObject
 from weaviate.collection.classes.config import (
     ConfigFactory,
->>>>>>> 95a5cc1e
     DataType,
     Property,
     ReferenceProperty,
@@ -68,28 +59,18 @@
 
 @pytest.fixture(scope="module")
 def client():
-<<<<<<< HEAD
-    client = weaviate.CollectionClient("http://localhost:8080", grpc_port=50051)
-=======
     connection_params = weaviate.ConnectionParams(
         scheme="http", host="localhost", port=8080, grpc_port=50051
     )
-    client = weaviate.Client(connection_params)
->>>>>>> 95a5cc1e
+    client = weaviate.CollectionClient(connection_params)
     client.schema.delete_all()
     yield client
     client.schema.delete_all()
 
 
-<<<<<<< HEAD
-def test_create_and_delete(client: weaviate.CollectionClient):
-    name = "TestCreateAndDelete"
-    collection_config = CollectionConfig(
-=======
-def test_create_get_and_delete(client: weaviate.Client):
+def test_create_get_and_delete(client: weaviate.CollectionClient):
     name = "TestCreateAndDeleteNoGeneric"
     col = client.collection.create(
->>>>>>> 95a5cc1e
         name=name,
         properties=[Property(name="Name", data_type=DataType.TEXT)],
         vectorizer_config=ConfigFactory.Vectorizer.none(),
@@ -104,10 +85,7 @@
     assert not client.collection.exists(name)
 
 
-<<<<<<< HEAD
-def test_insert(client: weaviate.CollectionClient):
-=======
-def test_delete_multiple(client: weaviate.Client):
+def test_delete_multiple(client: weaviate.CollectionClient):
     name1 = "TestDeleteMultiple1"
     name2 = "TestDeleteMultiple2"
     client.collection.create(
@@ -129,7 +107,7 @@
 
 
 @pytest.mark.parametrize("use_typed_dict", [True, False])
-def test_get_with_dict_generic(client: weaviate.Client, use_typed_dict: bool):
+def test_get_with_dict_generic(client: weaviate.CollectionClient, use_typed_dict: bool):
     name = "TestGetWithDictGeneric"
     if use_typed_dict:
 
@@ -142,7 +120,7 @@
     assert isinstance(col, _CollectionObject)
 
 
-def test_data_with_data_model_with_dict_generic(client: weaviate.Client):
+def test_data_with_data_model_with_dict_generic(client: weaviate.CollectionClient):
     name = "TestDataWithDictGeneric"
 
     class Right(TypedDict):
@@ -157,7 +135,7 @@
 WRONG_GENERIC_ERROR_MSG = "data_model can only be a dict type, e.g. Dict[str, str], or a class that inherits from TypedDict"
 
 
-def test_get_with_empty_class_generic(client: weaviate.Client):
+def test_get_with_empty_class_generic(client: weaviate.CollectionClient):
     class Wrong:
         name: str
 
@@ -166,7 +144,7 @@
     assert error.value.args[0] == WRONG_GENERIC_ERROR_MSG
 
 
-def test_get_with_dataclass_generic(client: weaviate.Client):
+def test_get_with_dataclass_generic(client: weaviate.CollectionClient):
     @dataclass
     class Wrong:
         name: str
@@ -176,7 +154,7 @@
     assert error.value.args[0] == WRONG_GENERIC_ERROR_MSG
 
 
-def test_get_with_initialisable_class_generic(client: weaviate.Client):
+def test_get_with_initialisable_class_generic(client: weaviate.CollectionClient):
     class Wrong:
         name: str
 
@@ -188,7 +166,7 @@
     assert error.value.args[0] == WRONG_GENERIC_ERROR_MSG
 
 
-def test_get_with_pydantic_class_generic(client: weaviate.Client):
+def test_get_with_pydantic_class_generic(client: weaviate.CollectionClient):
     class Wrong(BaseModel):
         name: str
 
@@ -197,7 +175,7 @@
     assert error.value.args[0] == WRONG_GENERIC_ERROR_MSG
 
 
-def test_get_with_pydantic_dataclass_generic(client: weaviate.Client):
+def test_get_with_pydantic_dataclass_generic(client: weaviate.CollectionClient):
     @pydantic_dataclass
     class Wrong:
         name: str
@@ -211,8 +189,7 @@
     "which_generic",
     ["typed_dict", "dict", "none"],
 )
-def test_insert(client: weaviate.Client, which_generic: str):
->>>>>>> 95a5cc1e
+def test_insert(client: weaviate.CollectionClient, which_generic: str):
     name = "TestInsert"
     client.collection.delete(name)
 
@@ -241,7 +218,7 @@
     assert name == insert_data["name"]
 
 
-def test_delete_by_id(client: weaviate.Client):
+def test_delete_by_id(client: weaviate.CollectionClient):
     name = "TestDeleteById"
     collection = client.collection.create(
         name=name,
@@ -257,9 +234,6 @@
     client.collection.delete(name)
 
 
-<<<<<<< HEAD
-def test_insert_many(client: weaviate.CollectionClient):
-=======
 @pytest.mark.parametrize(
     "objects,should_error",
     [
@@ -315,11 +289,10 @@
     ],
 )
 def test_insert_many(
-    client: weaviate.Client,
+    client: weaviate.CollectionClient,
     objects: List[Union[Properties, DataObject[Properties]]],
     should_error: bool,
 ):
->>>>>>> 95a5cc1e
     name = "TestInsertMany"
     client.collection.delete(name)
     collection = client.collection.create(
@@ -345,7 +318,7 @@
         )
 
 
-def test_insert_many_with_typed_dict(client: weaviate.Client):
+def test_insert_many_with_typed_dict(client: weaviate.CollectionClient):
     name = "TestInsertManyWithTypedDict"
 
     class TestInsertManyWithTypedDict(TypedDict):
@@ -593,11 +566,7 @@
         (DataType.NUMBER_ARRAY, [1.0, 2.1]),
     ],
 )
-<<<<<<< HEAD
-def test_types(client: weaviate.CollectionClient, data_type, value):
-=======
-def test_types(client: weaviate.Client, data_type: DataType, value):
->>>>>>> 95a5cc1e
+def test_types(client: weaviate.CollectionClient, data_type: DataType, value):
     name = "name"
     collection = client.collection.create(
         name="Something",
@@ -612,51 +581,6 @@
     client.collection.delete("Something")
 
 
-<<<<<<< HEAD
-def test_reference_add_delete_replace(client: weaviate.CollectionClient):
-    ref_collection = client.collection.create(
-        CollectionConfig(name="RefClass2", vectorizer=Vectorizer.NONE)
-    )
-    uuid_to = ref_collection.data.insert(data={})
-    collection_config = CollectionConfig(
-        name="SomethingElse",
-        properties=[ReferenceProperty(name="ref", target_collection="RefClass2")],
-        vectorizer=Vectorizer.NONE,
-    )
-    collection = client.collection.create(collection_config)
-
-    uuid_from1 = collection.data.insert({}, uuid.uuid4())
-    uuid_from2 = collection.data.insert({"ref": ReferenceTo(uuids=uuid_to)}, uuid.uuid4())
-    collection.data.reference_add(
-        from_uuid=uuid_from1, from_property="ref", ref=ReferenceTo(uuids=uuid_to)
-    )
-    objects = collection.data.get()
-    for obj in objects:
-        assert str(uuid_to) in "".join([ref["beacon"] for ref in obj.data["ref"]])
-
-    collection.data.reference_delete(
-        from_uuid=uuid_from1, from_property="ref", ref=ReferenceTo(uuids=uuid_to)
-    )
-    assert len(collection.data.get_by_id(uuid_from1).data["ref"]) == 0
-
-    collection.data.reference_add(
-        from_uuid=uuid_from2, from_property="ref", ref=ReferenceTo(uuids=uuid_to)
-    )
-    obj = collection.data.get_by_id(uuid_from2)
-    assert len(obj.data["ref"]) == 2
-    assert str(uuid_to) in "".join([ref["beacon"] for ref in obj.data["ref"]])
-
-    collection.data.reference_replace(
-        from_uuid=uuid_from2, from_property="ref", ref=ReferenceTo(uuids=[])
-    )
-    assert len(collection.data.get_by_id(uuid_from2).data["ref"]) == 0
-
-    client.collection.delete("SomethingElse")
-    client.collection.delete("RefClass2")
-
-
-=======
->>>>>>> 95a5cc1e
 @pytest.mark.parametrize("fusion_type", [HybridFusion.RANKED, HybridFusion.RELATIVE_SCORE])
 def test_search_hybrid(client: weaviate.CollectionClient, fusion_type):
     collection = client.collection.create(
@@ -723,11 +647,7 @@
     client.collection.delete("TestOffset")
 
 
-<<<<<<< HEAD
-def test_autocut(client: weaviate.CollectionClient):
-=======
-def test_auto_limit(client: weaviate.Client):
->>>>>>> 95a5cc1e
+def test_auto_limit(client: weaviate.CollectionClient):
     collection = client.collection.create(
         name="TestAutoLimit",
         properties=[Property(name="Name", data_type=DataType.TEXT)],
@@ -759,7 +679,7 @@
     client.collection.delete("TestAutoLimit")
 
 
-def test_query_properties(client: weaviate.Client):
+def test_query_properties(client: weaviate.CollectionClient):
     collection = client.collection.create(
         name="TestQueryProperties",
         properties=[
@@ -822,10 +742,7 @@
     client.collection.delete("TestNearVector")
 
 
-<<<<<<< HEAD
-def test_near_object(client: weaviate.CollectionClient):
-=======
-def test_near_vector_group_by(client: weaviate.Client):
+def test_near_vector_group_by(client: weaviate.CollectionClient):
     collection = client.collection.create(
         name="TestNearVectorGroupBy",
         properties=[
@@ -859,8 +776,7 @@
     client.collection.delete("TestNearVector")
 
 
-def test_near_object(client: weaviate.Client):
->>>>>>> 95a5cc1e
+def test_near_object(client: weaviate.CollectionClient):
     collection = client.collection.create(
         name="TestNearObject",
         properties=[Property(name="Name", data_type=DataType.TEXT)],
@@ -889,122 +805,15 @@
     client.collection.delete("TestNearObject")
 
 
-<<<<<<< HEAD
-def test_mono_references_grcp(client: weaviate.CollectionClient):
-    A = client.collection.create(
-        CollectionConfig(
-            name="A",
-            vectorizer=Vectorizer.NONE,
-            properties=[
-                Property(name="Name", data_type=DataType.TEXT),
-            ],
-        )
-    )
-    uuid_A1 = A.data.insert(data={"Name": "A1"})
-    uuid_A2 = A.data.insert(data={"Name": "A2"})
-
-    B = client.collection.create(
-        CollectionConfig(
-            name="B",
-            properties=[
-                Property(name="Name", data_type=DataType.TEXT),
-                ReferenceProperty(name="ref", target_collection="A"),
-            ],
-            vectorizer=Vectorizer.NONE,
-        )
-    )
-    uuid_B = B.data.insert({"Name": "B", "ref": ReferenceTo(uuids=uuid_A1)})
-    B.data.reference_add(from_uuid=uuid_B, from_property="ref", ref=ReferenceTo(uuids=uuid_A2))
-
-    C = client.collection.create(
-        CollectionConfig(
-            name="C",
-            properties=[
-                Property(name="Name", data_type=DataType.TEXT),
-                ReferenceProperty(name="ref", target_collection="B"),
-            ],
-            vectorizer=Vectorizer.NONE,
-        )
-    )
-    C.data.insert({"Name": "find me", "ref": ReferenceTo(uuids=uuid_B)})
-
-    objects = C.query.bm25_flat(
-        query="find",
-        return_properties=[
-            "name",
-            LinkTo(
-                link_on="ref",
-                properties=[
-                    "name",
-                    LinkTo(
-                        link_on="ref",
-                        properties=["name"],
-                        metadata=MetadataQuery(uuid=True),
-                    ),
-                ],
-                metadata=MetadataQuery(uuid=True, last_update_time_unix=True),
-            ),
-=======
-def test_near_object_group_by(client: weaviate.Client):
+def test_near_object_group_by(client: weaviate.CollectionClient):
     collection = client.collection.create(
         name="TestNearObjectGroupBy",
         properties=[
             Property(name="Name", data_type=DataType.TEXT),
             Property(name="Count", data_type=DataType.INT),
->>>>>>> 95a5cc1e
         ],
         vectorizer_config=ConfigFactory.Vectorizer.text2vec_contextionary(),
     )
-<<<<<<< HEAD
-    assert objects[0].data["name"] == "find me"
-    assert objects[0].data["ref"][0].data["name"] == "B"
-    assert objects[0].data["ref"][0].data["ref"][0].data["name"] == "A1"
-    assert objects[0].data["ref"][0].data["ref"][1].data["name"] == "A2"
-
-
-def test_multi_references_grcp(client: weaviate.CollectionClient):
-    client.collection.delete("A")
-    client.collection.delete("B")
-    client.collection.delete("C")
-
-    A = client.collection.create(
-        CollectionConfig(
-            name="A",
-            vectorizer=Vectorizer.NONE,
-            properties=[
-                Property(name="Name", data_type=DataType.TEXT),
-            ],
-        )
-    )
-    uuid_A = A.data.insert(data={"Name": "A"})
-
-    B = client.collection.create(
-        CollectionConfig(
-            name="B",
-            properties=[
-                Property(name="Name", data_type=DataType.TEXT),
-            ],
-            vectorizer=Vectorizer.NONE,
-        )
-    )
-    uuid_B = B.data.insert({"Name": "B"})
-
-    C = client.collection.create(
-        CollectionConfig(
-            name="C",
-            properties=[
-                Property(name="Name", data_type=DataType.TEXT),
-                ReferencePropertyMultiTarget(name="ref", target_collections=["A", "B"]),
-            ],
-            vectorizer=Vectorizer.NONE,
-        )
-    )
-    C.data.insert(
-        {"Name": "first", "ref": ReferenceToMultiTarget(uuids=uuid_A, target_collection="A")}
-    )
-    C.data.insert(
-        {"Name": "second", "ref": ReferenceToMultiTarget(uuids=uuid_B, target_collection="B")}
-=======
     uuid_banana1 = collection.data.insert({"Name": "Banana", "Count": 51})
     collection.data.insert({"Name": "Banana", "Count": 72})
     collection.data.insert({"Name": "car", "Count": 12})
@@ -1016,7 +825,6 @@
         number_of_groups=4,
         objects_per_group=10,
         return_metadata=MetadataQuery(distance=True, certainty=True),
->>>>>>> 95a5cc1e
     )
 
     assert len(ret.objects) == 4
@@ -1100,11 +908,7 @@
     client.collection.delete("TestTenantSearch")
 
 
-<<<<<<< HEAD
-def test_get_by_id_with_tenant(client: weaviate.CollectionClient):
-=======
-def test_fetch_object_by_id_with_tenant(client: weaviate.Client):
->>>>>>> 95a5cc1e
+def test_fetch_object_by_id_with_tenant(client: weaviate.CollectionClient):
     collection = client.collection.create(
         name="TestTenantGet",
         vectorizer_config=ConfigFactory.Vectorizer.none(),
@@ -1133,11 +937,7 @@
     client.collection.delete("TestTenantGet")
 
 
-<<<<<<< HEAD
-def test_get_with_tenant(client: weaviate.CollectionClient):
-=======
-def test_fetch_objects_with_limit(client: weaviate.Client):
->>>>>>> 95a5cc1e
+def test_fetch_objects_with_limit(client: weaviate.CollectionClient):
     collection = client.collection.create(
         name="TestLimit",
         vectorizer_config=ConfigFactory.Vectorizer.none(),
@@ -1153,7 +953,7 @@
     client.collection.delete("TestLimit")
 
 
-def test_fetch_objects_with_tenant(client: weaviate.Client):
+def test_fetch_objects_with_tenant(client: weaviate.CollectionClient):
     collection = client.collection.create(
         name="TestTenantGetWithTenant",
         vectorizer_config=ConfigFactory.Vectorizer.none(),
@@ -1220,11 +1020,7 @@
     client.collection.delete("TestCollectionSchemaGet")
 
 
-<<<<<<< HEAD
-def test_collection_config_update(client: weaviate.CollectionClient):
-=======
-def test_empty_search_returns_everything(client: weaviate.Client):
->>>>>>> 95a5cc1e
+def test_empty_search_returns_everything(client: weaviate.CollectionClient):
     collection = client.collection.create(
         name="TestReturnEverything",
         vectorizer_config=ConfigFactory.Vectorizer.text2vec_contextionary(),
@@ -1246,7 +1042,9 @@
 
 
 @pytest.mark.parametrize("hours,minutes,sign", [(0, 0, 1), (1, 20, -1), (2, 0, 1), (3, 40, -1)])
-def test_insert_date_property(client: weaviate.Client, hours: int, minutes: int, sign: int):
+def test_insert_date_property(
+    client: weaviate.CollectionClient, hours: int, minutes: int, sign: int
+):
     client.collection.delete("TestInsertDateProperty")
     collection = client.collection.create(
         name="TestInsertDateProperty",
@@ -1261,14 +1059,6 @@
 
     obj = collection.query.fetch_object_by_id(uuid)
 
-<<<<<<< HEAD
-def test_empty_search_returns_everything(client: weaviate.CollectionClient):
-    collection = client.collection.create(
-        CollectionConfig(
-            name="TestReturnEverything",
-            vectorizer=Vectorizer.NONE,
-            properties=[Property(name="name", data_type=DataType.TEXT)],
-=======
     assert (
         datetime.datetime.strptime(
             "".join(
@@ -1277,7 +1067,6 @@
                 else obj.properties["date"]
             ),
             "%Y-%m-%dT%H:%M:%S.%f%z",
->>>>>>> 95a5cc1e
         )
         == now
     )
@@ -1305,7 +1094,7 @@
     assert not client.collection.exists(name_big)
 
 
-def test_tenant_with_activity(client: weaviate.Client):
+def test_tenant_with_activity(client: weaviate.CollectionClient):
     name = "TestTenantActivity"
     collection = client.collection.create(
         name=name,
@@ -1325,7 +1114,7 @@
     assert tenants["3"].activity_status == TenantActivityStatus.HOT
 
 
-def test_update_tenant(client: weaviate.Client):
+def test_update_tenant(client: weaviate.CollectionClient):
     name = "TestUpdateTenant"
     collection = client.collection.create(
         name=name,
@@ -1341,7 +1130,7 @@
     assert tenants["1"].activity_status == TenantActivityStatus.COLD
 
 
-def test_return_list_properties(client: weaviate.Client):
+def test_return_list_properties(client: weaviate.CollectionClient):
     name_small = "TestReturnList"
     collection = client.collection.create(
         name=name_small,
@@ -1390,7 +1179,7 @@
 @pytest.mark.parametrize("objects", [UUID1, str(UUID1), [UUID1], [str(UUID1)]])
 @pytest.mark.parametrize("concepts", ["hiking", ["hiking"]])
 def test_near_text(
-    client: weaviate.Client,
+    client: weaviate.CollectionClient,
     query: Union[str, List[str]],
     objects: Union[UUID, List[UUID]],
     concepts: Union[str, List[str]],
@@ -1426,7 +1215,7 @@
     assert objs[0].properties["value"] == "apple cake"
 
 
-def test_near_text_error(client: weaviate.Client):
+def test_near_text_error(client: weaviate.CollectionClient):
     name = "TestNearTextError"
     client.collection.delete(name)
     collection = client.collection.create(
@@ -1438,7 +1227,7 @@
         collection.query.near_text(query="test", move_to=Move(force=1.0))
 
 
-def test_near_text_group_by(client: weaviate.Client):
+def test_near_text_group_by(client: weaviate.CollectionClient):
     name = "TestNearTextGroupBy"
     client.collection.delete(name)
     collection = client.collection.create(
@@ -1472,7 +1261,7 @@
     assert ret.objects[1].belongs_to_group == "cake"
 
 
-def test_near_text_limit(client: weaviate.Client):
+def test_near_text_limit(client: weaviate.CollectionClient):
     name = "TestNearTextLimit"
     client.collection.delete(name)
     collection = client.collection.create(
@@ -1518,7 +1307,7 @@
     [(None, None), (10, None), (None, 0.1)],
 )
 def test_near_image(
-    client: weaviate.Client,
+    client: weaviate.CollectionClient,
     image_maker: Callable[[], Union[str, pathlib.Path, io.BufferedReader]],
     distance: Optional[float],
     certainty: Optional[float],
@@ -1547,7 +1336,7 @@
 
 
 @pytest.mark.parametrize("which_case", [0, 1, 2, 3])
-def test_return_properties_with_typed_dict(client: weaviate.Client, which_case: int):
+def test_return_properties_with_typed_dict(client: weaviate.CollectionClient, which_case: int):
     name = "TestReturnListWithModel"
     client.collection.delete(name)
     collection = client.collection.create(
@@ -1597,7 +1386,7 @@
             collection.query.fetch_objects(return_properties=DataModel).objects
 
 
-def test_batch_with_arrays(client: weaviate.Client):
+def test_batch_with_arrays(client: weaviate.CollectionClient):
     client.collection.delete("TestBatchArrays")
     collection = client.collection.create(
         name="TestBatchArrays",
@@ -1663,7 +1452,9 @@
         ([Sort(prop="age", ascending=False), Sort(prop="name", ascending=True)], [1, 2, 0]),
     ],
 )
-def test_sort(client: weaviate.Client, sort: Union[Sort, List[Sort]], expected: List[int]):
+def test_sort(
+    client: weaviate.CollectionClient, sort: Union[Sort, List[Sort]], expected: List[int]
+):
     name = "TestSort"
     client.collection.delete(name)
 
@@ -1689,7 +1480,7 @@
     assert object_uuids == expected_uuids
 
 
-def test_optional_ref_returns(client: weaviate.Client):
+def test_optional_ref_returns(client: weaviate.CollectionClient):
     name_target = "TestRefReturnEverything"
     name = "TestInsertManyRefs"
     client.collection.delete(name_target)
@@ -1734,7 +1525,7 @@
         20 * ITERATOR_CACHE_SIZE,
     ],
 )
-def test_iterator(client: weaviate.Client, count: int):
+def test_iterator(client: weaviate.CollectionClient, count: int):
     name = "TestIterator"
     client.collection.delete(name)
 
@@ -1767,7 +1558,7 @@
     [None, Data, ["data"]],
 )
 def test_iterator_arguments(
-    client: weaviate.Client,
+    client: weaviate.CollectionClient,
     return_metadata: Optional[MetadataQuery],
     return_properties: Optional[Union[PROPERTIES, Type[Properties]]],
 ):
@@ -1810,7 +1601,7 @@
         assert all(obj.metadata.score is None for obj in iter_)
 
 
-def test_iterator_dict_hint(client: weaviate.Client):
+def test_iterator_dict_hint(client: weaviate.CollectionClient):
     name = "TestIteratorTypedDict"
     client.collection.delete(name)
 
