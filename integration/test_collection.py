import datetime
import sys
import uuid
from dataclasses import dataclass
from typing import Dict, List, Optional, TypedDict, Union

import pytest as pytest

if sys.version_info < (3, 9):
    from typing_extensions import Annotated
else:
    from typing import Annotated

from pydantic import BaseModel
from pydantic.dataclasses import dataclass as pydantic_dataclass

import weaviate
from integration.constants import WEAVIATE_LOGO_OLD_ENCODED, WEAVIATE_LOGO_NEW_ENCODED
from weaviate import Config
from weaviate.collection.classes.config import (
    BM25ConfigUpdate,
    Property,
    DataType,
    InvertedIndexConfigUpdate,
    PQConfigUpdate,
    PQEncoderConfigUpdate,
    PQEncoderType,
    PQEncoderDistribution,
    ReferenceProperty,
    ReferencePropertyMultiTarget,
    StopwordsUpdate,
    MultiTenancyConfig,
    StopwordsPreset,
    VectorIndexConfigUpdate,
    Vectorizer,
    VectorizerFactory,
)
from weaviate.collection.classes.data import (
    DataObject,
    Error,
    GetObjectsMetadata,
)
from weaviate.collection.classes.internal import Reference
from weaviate.collection.classes.tenants import Tenant, TenantActivityStatus
from weaviate.exceptions import WeaviateGRPCException
from weaviate.collection.collection import CollectionObject
from weaviate.collection.data import _DataCollection
from weaviate.collection.grpc import HybridFusion, LinkTo, LinkToMultiTarget, MetadataQuery, Move
from weaviate.exceptions import InvalidDataModelException
from weaviate.weaviate_types import UUID

BEACON_START = "weaviate://localhost"

UUID1 = uuid.uuid4()
UUID2 = uuid.uuid4()
UUID3 = uuid.uuid4()

DATE1 = datetime.datetime.strptime("2012-02-09", "%Y-%m-%d").replace(tzinfo=datetime.timezone.utc)
DATE2 = datetime.datetime.strptime("2013-02-10", "%Y-%m-%d").replace(tzinfo=datetime.timezone.utc)
DATE3 = datetime.datetime.strptime("2019-06-10", "%Y-%m-%d").replace(tzinfo=datetime.timezone.utc)


@pytest.fixture(scope="module")
def client():
    client = weaviate.Client(
        "http://localhost:8080", additional_config=Config(grpc_port_experimental=50051)
    )
    client.schema.delete_all()
    yield client
    client.schema.delete_all()


def test_create_get_and_delete(client: weaviate.Client):
    name = "TestCreateAndDeleteNoGeneric"
    col = client.collection.create(
        name=name,
        properties=[Property(name="Name", data_type=DataType.TEXT)],
        vectorizer_config=VectorizerFactory.none(),
    )
    assert client.collection.exists(name)
    assert isinstance(col, CollectionObject)

    col = client.collection.get(name)
    assert isinstance(col, CollectionObject)

    client.collection.delete(name)
    assert not client.collection.exists(name)


@pytest.mark.parametrize("use_typed_dict", [True, False])
def test_get_with_dict_generic(client: weaviate.Client, use_typed_dict: bool):
    name = "TestGetWithDictGeneric"
    if use_typed_dict:

        class Right(TypedDict):
            name: str

        col = client.collection.get(name, Right)
    else:
        col = client.collection.get(name, Dict[str, str])
    assert isinstance(col, CollectionObject)


def test_data_with_data_model_with_dict_generic(client: weaviate.Client):
    name = "TestDataWithDictGeneric"

    class Right(TypedDict):
        name: str

    col = client.collection.get(name)
    assert isinstance(col, CollectionObject)
    data = col.data.with_data_model(Right)
    assert isinstance(data, _DataCollection)


WRONG_GENERIC_ERROR_MSG = "data_model can only be a dict type, e.g. Dict[str, str], or a class that inherits from TypedDict"


def test_get_with_empty_class_generic(client: weaviate.Client):
    class Wrong:
        name: str

    with pytest.raises(InvalidDataModelException) as error:
        client.collection.get("NotImportant", Wrong)
    assert error.value.args[0] == WRONG_GENERIC_ERROR_MSG


def test_get_with_dataclass_generic(client: weaviate.Client):
    @dataclass
    class Wrong:
        name: str

    with pytest.raises(InvalidDataModelException) as error:
        client.collection.get("NotImportant", Wrong)
    assert error.value.args[0] == WRONG_GENERIC_ERROR_MSG


def test_get_with_initialisable_class_generic(client: weaviate.Client):
    class Wrong:
        name: str

        def __init__(self, name: str):
            self.name = name

    with pytest.raises(InvalidDataModelException) as error:
        client.collection.get("NotImportant", Wrong)
    assert error.value.args[0] == WRONG_GENERIC_ERROR_MSG


def test_get_with_pydantic_class_generic(client: weaviate.Client):
    class Wrong(BaseModel):
        name: str

    with pytest.raises(InvalidDataModelException) as error:
        client.collection.get("NotImportant", Wrong)
    assert error.value.args[0] == WRONG_GENERIC_ERROR_MSG


def test_get_with_pydantic_dataclass_generic(client: weaviate.Client):
    @pydantic_dataclass
    class Wrong:
        name: str

    with pytest.raises(InvalidDataModelException) as error:
        client.collection.get("NotImportant", Wrong)
    assert error.value.args[0] == WRONG_GENERIC_ERROR_MSG


@pytest.mark.parametrize(
    "which_generic",
    ["typed_dict", "dict", "none"],
)
def test_insert(client: weaviate.Client, which_generic: str):
    name = "TestInsert"
    client.collection.delete(name)

    create_args = {
        "name": name,
        "properties": [Property(name="Name", data_type=DataType.TEXT)],
        "vectorizer_config": VectorizerFactory.none(),
    }

    class TestInsert(TypedDict):
        name: str

    insert_data = {"name": "some name"}
    if which_generic == "typed_dict":
        client.collection.create(**create_args)
        collection = client.collection.get(name, TestInsert)
        uuid = collection.data.insert(properties=TestInsert(**insert_data))
    elif which_generic == "dict":
        client.collection.create(**create_args)
        collection = client.collection.get(name, Dict[str, str])
        uuid = collection.data.insert(properties=insert_data)
    else:
        collection = client.collection.create(**create_args)
        uuid = collection.data.insert(properties=insert_data)
    name = collection.data.get_by_id(uuid).properties["name"]
    assert name == insert_data["name"]


def test_insert_many(client: weaviate.Client):
    name = "TestInsertMany"
    collection = client.collection.create(
        name=name,
        properties=[Property(name="Name", data_type=DataType.TEXT)],
        vectorizer_config=VectorizerFactory.none(),
    )
    ret = collection.data.insert_many(
        [
            DataObject(properties={"name": "some name"}, vector=[1, 2, 3]),
            DataObject(properties={"name": "some other name"}, uuid=uuid.uuid4()),
        ]
    )
    obj1 = collection.data.get_by_id(ret.uuids[0])
    obj2 = collection.data.get_by_id(ret.uuids[1])
    assert obj1.properties["name"] == "some name"
    assert obj2.properties["name"] == "some other name"

    client.collection.delete(name)


def test_insert_many_with_typed_dict(client: weaviate.Client):
    name = "TestInsertManyWithTypedDict"

    class TestInsertManyWithTypedDict(TypedDict):
        name: str

    client.collection.create(
        name=name,
        properties=[Property(name="Name", data_type=DataType.TEXT)],
        vectorizer_config=VectorizerFactory.none(),
    )
    collection = client.collection.get(name, TestInsertManyWithTypedDict)
    ret = collection.data.insert_many(
        [
            DataObject(properties=TestInsertManyWithTypedDict(name="some name"), vector=[1, 2, 3]),
            DataObject(
                properties=TestInsertManyWithTypedDict(name="some other name"), uuid=uuid.uuid4()
            ),
        ]
    )
    obj1 = collection.data.get_by_id(ret.uuids[0])
    obj2 = collection.data.get_by_id(ret.uuids[1])
    assert obj1.properties["name"] == "some name"
    assert obj2.properties["name"] == "some other name"

    client.collection.delete(name)


def test_insert_many_with_refs(client: weaviate.Client):
    name_target = "RefClassBatchTarget"
    client.collection.delete(name_target)

    ref_collection = client.collection.create(
        name=name_target,
        vectorizer_config=VectorizerFactory.none(),
    )
    uuid_to1 = ref_collection.data.insert(properties={})
    uuid_to2 = ref_collection.data.insert(properties={})

    name = "TestInsertManyRefs"
    client.collection.delete(name)

    collection = client.collection.create(
        name=name,
        properties=[
            Property(name="Name", data_type=DataType.TEXT),
            ReferenceProperty(name="ref_single", target_collection=name_target),
            ReferencePropertyMultiTarget(name="ref_many", target_collections=[name_target, name]),
        ],
        vectorizer_config=VectorizerFactory.none(),
    )
    uuid_from = collection.data.insert(properties={"name": "first"})

    ret = collection.data.insert_many(
        [
            DataObject(
                properties={
                    "name": "some name",
                    "ref_single": Reference.to(uuids=[uuid_to1, uuid_to2]),
                    "ref_many": Reference.to_multi_target(uuids=uuid_from, target_collection=name),
                },
                vector=[1, 2, 3],
            ),
            DataObject(
                properties={
                    "name": "some other name",
                    "ref_single": Reference.to(uuids=uuid_to2),
                    "ref_many": Reference.to_multi_target(
                        uuids=uuid_to1, target_collection=name_target
                    ),
                },
                uuid=uuid.uuid4(),
            ),
        ]
    )
    obj1 = collection.data.get_by_id(ret.uuids[0])
    assert obj1.properties["name"] == "some name"
    assert obj1.properties["ref_single"][0]["beacon"] == BEACON_START + f"/{name_target}/{uuid_to1}"
    assert obj1.properties["ref_single"][1]["beacon"] == BEACON_START + f"/{name_target}/{uuid_to2}"
    assert obj1.properties["ref_many"][0]["beacon"] == BEACON_START + f"/{name}/{uuid_from}"

    obj1 = collection.data.get_by_id(ret.uuids[1])
    assert obj1.properties["name"] == "some other name"
    assert obj1.properties["ref_single"][0]["beacon"] == BEACON_START + f"/{name_target}/{uuid_to2}"
    assert obj1.properties["ref_many"][0]["beacon"] == BEACON_START + f"/{name_target}/{uuid_to1}"


def test_insert_many_error(client: weaviate.Client):
    name = "TestInsertManyWitHError"
    collection = client.collection.create(
        name=name,
        properties=[Property(name="Name", data_type=DataType.TEXT)],
        vectorizer_config=VectorizerFactory.none(),
    )
    ret = collection.data.insert_many(
        [
            DataObject(properties={"wrong_name": "some name"}, vector=[1, 2, 3]),
            DataObject(properties={"name": "some other name"}, uuid=uuid.uuid4()),
            DataObject(properties={"other_thing": "is_wrong"}, vector=[1, 2, 3]),
        ]
    )
    assert ret.has_errors

    obj = collection.data.get_by_id(ret.uuids[1])
    assert obj.properties["name"] == "some other name"

    assert len(ret.errors) == 2
    assert 0 in ret.errors and 2 in ret.errors

    assert isinstance(ret.all_responses[0], Error) and isinstance(ret.all_responses[2], Error)
    assert isinstance(ret.all_responses[1], uuid.UUID)

    client.collection.delete(name)


def test_insert_many_with_tenant(client: weaviate.Client):
    name = "TestInsertManyWithTenant"
    collection = client.collection.create(
        name=name,
        properties=[Property(name="Name", data_type=DataType.TEXT)],
        vectorizer_config=VectorizerFactory.none(),
        multi_tenancy_config=MultiTenancyConfig(enabled=True),
    )

    collection.tenants.add([Tenant(name="tenant1"), Tenant(name="tenant2")])
    tenant1 = collection.with_tenant("tenant1")
    tenant2 = collection.with_tenant("tenant2")

    ret = tenant1.data.insert_many(
        [
            DataObject(properties={"name": "some name"}, vector=[1, 2, 3]),
            DataObject(properties={"name": "some other name"}, uuid=uuid.uuid4()),
        ]
    )
    assert not ret.has_errors
    obj1 = tenant1.data.get_by_id(ret.uuids[0])
    obj2 = tenant1.data.get_by_id(ret.uuids[1])
    assert obj1.properties["name"] == "some name"
    assert obj2.properties["name"] == "some other name"
    assert tenant2.data.get_by_id(ret.uuids[0]) is None
    assert tenant2.data.get_by_id(ret.uuids[1]) is None

    client.collection.delete(name)


def test_replace(client: weaviate.Client):
    name = "TestReplace"
    collection = client.collection.create(
        name=name,
        properties=[Property(name="Name", data_type=DataType.TEXT)],
        vectorizer_config=VectorizerFactory.none(),
    )
    uuid = collection.data.insert(properties={"name": "some name"})
    collection.data.replace(properties={"name": "other name"}, uuid=uuid)
    assert collection.data.get_by_id(uuid).properties["name"] == "other name"

    client.collection.delete(name)


def test_replace_overwrites_vector(client: weaviate.Client):
    name = "TestReplaceOverwritesVector"
    collection = client.collection.create(
        name=name,
        properties=[Property(name="Name", data_type=DataType.TEXT)],
        vectorizer_config=VectorizerFactory.none(),
    )
    uuid = collection.data.insert(properties={"name": "some name"}, vector=[1, 2, 3])
    obj = collection.data.get_by_id(uuid, metadata=GetObjectsMetadata(vector=True))
    assert obj.properties["name"] == "some name"
    assert obj.metadata.vector == [1, 2, 3]

    collection.data.replace(properties={"name": "other name"}, uuid=uuid)
    obj = collection.data.get_by_id(uuid, metadata=GetObjectsMetadata(vector=True))
    assert obj.properties["name"] == "other name"
    assert obj.metadata.vector is None

    client.collection.delete(name)


def test_replace_with_tenant(client: weaviate.Client):
    name = "TestReplaceWithTenant"
    collection = client.collection.create(
        name=name,
        properties=[Property(name="Name", data_type=DataType.TEXT)],
        vectorizer_config=VectorizerFactory.none(),
        multi_tenancy_config=MultiTenancyConfig(enabled=True),
    )

    collection.tenants.add([Tenant(name="tenant1"), Tenant(name="tenant2")])
    tenant1 = collection.with_tenant("tenant1")
    tenant2 = collection.with_tenant("tenant2")

    uuid = tenant1.data.insert(properties={"name": "some name"})
    tenant1.data.replace(properties={"name": "other name"}, uuid=uuid)
    assert tenant1.data.get_by_id(uuid).properties["name"] == "other name"
    assert tenant2.data.get_by_id(uuid) is None

    client.collection.delete(name)


def test_update(client: weaviate.Client):
    name = "TestUpdate"
    collection = client.collection.create(
        name=name,
        properties=[Property(name="Name", data_type=DataType.TEXT)],
        vectorizer_config=VectorizerFactory.none(),
    )
    uuid = collection.data.insert(properties={"name": "some name"})
    collection.data.update(properties={"name": "other name"}, uuid=uuid)
    assert collection.data.get_by_id(uuid).properties["name"] == "other name"

    client.collection.delete(name)


def test_update_with_tenant(client: weaviate.Client):
    name = "TestUpdateWithTenant"
    collection = client.collection.create(
        name=name,
        properties=[Property(name="Name", data_type=DataType.TEXT)],
        vectorizer_config=VectorizerFactory.none(),
        multi_tenancy_config=MultiTenancyConfig(enabled=True),
    )

    collection.tenants.add([Tenant(name="tenant1"), Tenant(name="tenant2")])
    tenant1 = collection.with_tenant("tenant1")
    tenant2 = collection.with_tenant("tenant2")

    uuid = tenant1.data.insert(properties={"name": "some name"})
    tenant1.data.update(properties={"name": "other name"}, uuid=uuid)
    assert tenant1.data.get_by_id(uuid).properties["name"] == "other name"
    assert tenant2.data.get_by_id(uuid) is None

    client.collection.delete(name)


@pytest.mark.parametrize(
    "data_type,value",
    [
        (DataType.TEXT, "1"),
        (DataType.INT, 1),
        (DataType.NUMBER, 0.5),
        (DataType.TEXT_ARRAY, ["1", "2"]),
        (DataType.INT_ARRAY, [1, 2]),
        (DataType.NUMBER_ARRAY, [1.0, 2.1]),
    ],
)
def test_types(client: weaviate.Client, data_type: DataType, value):
    name = "name"
    collection = client.collection.create(
        name="Something",
        properties=[Property(name=name, data_type=data_type)],
        vectorizer_config=VectorizerFactory.none(),
    )
    uuid_object = collection.data.insert(properties={name: value})

    object_get = collection.data.get_by_id(uuid_object)
    assert object_get.properties[name] == value

    client.collection.delete("Something")


def test_reference_add_delete_replace(client: weaviate.Client):
    ref_collection = client.collection.create(
        name="RefClass2", vectorizer_config=VectorizerFactory.none()
    )
    uuid_to = ref_collection.data.insert(properties={})
    collection = client.collection.create(
        name="SomethingElse",
        properties=[ReferenceProperty(name="ref", target_collection="RefClass2")],
        vectorizer_config=VectorizerFactory.none(),
    )

    uuid_from1 = collection.data.insert({}, uuid.uuid4())
    uuid_from2 = collection.data.insert({"ref": Reference.to(uuids=uuid_to)}, uuid.uuid4())
    collection.data.reference_add(
        from_uuid=uuid_from1, from_property="ref", ref=Reference.to(uuids=uuid_to)
    )
    objects = collection.data.get()
    for obj in objects:
        assert str(uuid_to) in "".join([ref["beacon"] for ref in obj.properties["ref"]])

    collection.data.reference_delete(
        from_uuid=uuid_from1, from_property="ref", ref=Reference.to(uuids=uuid_to)
    )
    assert len(collection.data.get_by_id(uuid_from1).properties["ref"]) == 0

    collection.data.reference_add(
        from_uuid=uuid_from2, from_property="ref", ref=Reference.to(uuids=uuid_to)
    )
    obj = collection.data.get_by_id(uuid_from2)
    assert len(obj.properties["ref"]) == 2
    assert str(uuid_to) in "".join([ref["beacon"] for ref in obj.properties["ref"]])

    collection.data.reference_replace(
        from_uuid=uuid_from2, from_property="ref", ref=Reference.to(uuids=[])
    )
    assert len(collection.data.get_by_id(uuid_from2).properties["ref"]) == 0

    client.collection.delete("SomethingElse")
    client.collection.delete("RefClass2")


@pytest.mark.parametrize("fusion_type", [HybridFusion.RANKED, HybridFusion.RELATIVE_SCORE])
def test_search_hybrid(client: weaviate.Client, fusion_type):
    collection = client.collection.create(
        name="Testing",
        properties=[Property(name="Name", data_type=DataType.TEXT)],
        vectorizer_config=VectorizerFactory.text2vec_contextionary(),
    )
    collection.data.insert({"Name": "some name"}, uuid.uuid4())
    collection.data.insert({"Name": "other word"}, uuid.uuid4())
    res = collection.query.hybrid(alpha=0, query="name", fusion_type=fusion_type)
    assert len(res) == 1
    client.collection.delete("Testing")


@pytest.mark.parametrize("limit", [1, 5])
def test_search_limit(client: weaviate.Client, limit):
    collection = client.collection.create(
        name="TestLimit",
        properties=[Property(name="Name", data_type=DataType.TEXT)],
        vectorizer_config=VectorizerFactory.none(),
    )
    for i in range(5):
        collection.data.insert({"Name": str(i)})

    assert len(collection.query.get(limit=limit)) == limit

    client.collection.delete("TestLimit")


@pytest.mark.parametrize("offset", [0, 1, 5])
def test_search_offset(client: weaviate.Client, offset):
    collection = client.collection.create(
        name="TestOffset",
        properties=[Property(name="Name", data_type=DataType.TEXT)],
        vectorizer_config=VectorizerFactory.none(),
    )

    nr_objects = 5
    for i in range(nr_objects):
        collection.data.insert({"Name": str(i)})

    objects = collection.query.get(offset=offset)
    assert len(objects) == nr_objects - offset

    client.collection.delete("TestOffset")


def test_search_after(client: weaviate.Client):
    collection = client.collection.create(
        name="TestOffset",
        properties=[Property(name="Name", data_type=DataType.TEXT)],
        vectorizer_config=VectorizerFactory.none(),
    )

    nr_objects = 10
    for i in range(nr_objects):
        collection.data.insert({"Name": str(i)})

    objects = collection.query.get(return_metadata=MetadataQuery(uuid=True))
    for i, obj in enumerate(objects):
        objects_after = collection.query.get(after=obj.metadata.uuid)
        assert len(objects_after) == nr_objects - 1 - i

    client.collection.delete("TestOffset")


def test_auto_limit(client: weaviate.Client):
    collection = client.collection.create(
        name="TestAutoLimit",
        properties=[Property(name="Name", data_type=DataType.TEXT)],
        vectorizer_config=VectorizerFactory.none(),
    )
    for _ in range(4):
        collection.data.insert({"Name": "rain rain"})
    for _ in range(4):
        collection.data.insert({"Name": "rain"})
    for _ in range(4):
        collection.data.insert({"Name": ""})

    # match all objects with rain
    objects = collection.query.bm25(query="rain", auto_limit=0)
    assert len(objects) == 2 * 4
    objects = collection.query.hybrid(
        query="rain", auto_limit=0, alpha=0, fusion_type=HybridFusion.RELATIVE_SCORE
    )
    assert len(objects) == 2 * 4

    # match only objects with two rains
    objects = collection.query.bm25(query="rain", auto_limit=1)
    assert len(objects) == 1 * 4
    objects = collection.query.hybrid(
        query="rain", auto_limit=1, alpha=0, fusion_type=HybridFusion.RELATIVE_SCORE
    )
    assert len(objects) == 1 * 4

    client.collection.delete("TestAutoLimit")


def test_query_properties(client: weaviate.Client):
    collection = client.collection.create(
        name="TestQueryProperties",
        properties=[
            Property(name="Name", data_type=DataType.TEXT),
            Property(name="Age", data_type=DataType.INT),
        ],
        vectorizer_config=VectorizerFactory.none(),
    )
    collection.data.insert({"Name": "rain", "Age": 1})
    collection.data.insert({"Name": "sun", "Age": 2})
    collection.data.insert({"Name": "cloud", "Age": 3})
    collection.data.insert({"Name": "snow", "Age": 4})
    collection.data.insert({"Name": "hail", "Age": 5})

    objects = collection.query.bm25(query="rain", query_properties=["name"])
    assert len(objects) == 1
    assert objects[0].properties["age"] == 1

    objects = collection.query.bm25(query="sleet", query_properties=["name"])
    assert len(objects) == 0

    objects = collection.query.hybrid(query="cloud", query_properties=["name"], alpha=0)
    assert len(objects) == 1
    assert objects[0].properties["age"] == 3

    objects = collection.query.hybrid(query="sleet", query_properties=["name"], alpha=0)
    assert len(objects) == 0

    client.collection.delete("TestQueryProperties")


def test_near_vector(client: weaviate.Client):
    collection = client.collection.create(
        name="TestNearVector",
        properties=[Property(name="Name", data_type=DataType.TEXT)],
        vectorizer_config=VectorizerFactory.text2vec_contextionary(),
    )
    uuid_banana = collection.data.insert({"Name": "Banana"})
    collection.data.insert({"Name": "Fruit"})
    collection.data.insert({"Name": "car"})
    collection.data.insert({"Name": "Mountain"})

    banana = collection.data.get_by_id(uuid_banana, metadata=GetObjectsMetadata(vector=True))

    full_objects = collection.query.near_vector(
        banana.metadata.vector, return_metadata=MetadataQuery(distance=True, certainty=True)
    )
    assert len(full_objects) == 4

    objects_distance = collection.query.near_vector(
        banana.metadata.vector, distance=full_objects[2].metadata.distance
    )
    assert len(objects_distance) == 3

    objects_distance = collection.query.near_vector(
        banana.metadata.vector, certainty=full_objects[2].metadata.certainty
    )
    assert len(objects_distance) == 3

    client.collection.delete("TestNearVector")


def test_near_object(client: weaviate.Client):
    collection = client.collection.create(
        name="TestNearObject",
        properties=[Property(name="Name", data_type=DataType.TEXT)],
        vectorizer_config=VectorizerFactory.text2vec_contextionary(),
    )
    uuid_banana = collection.data.insert({"Name": "Banana"})
    collection.data.insert({"Name": "Fruit"})
    collection.data.insert({"Name": "car"})
    collection.data.insert({"Name": "Mountain"})

    full_objects = collection.query.near_object(
        uuid_banana, return_metadata=MetadataQuery(distance=True, certainty=True)
    )
    assert len(full_objects) == 4

    objects_distance = collection.query.near_object(
        uuid_banana, distance=full_objects[2].metadata.distance
    )
    assert len(objects_distance) == 3

    objects_distance = collection.query.near_object(
        uuid_banana, certainty=full_objects[2].metadata.certainty
    )
    assert len(objects_distance) == 3

    client.collection.delete("TestNearObject")


def test_mono_references_grcp(client: weaviate.Client):
    A = client.collection.create(
        name="A",
        vectorizer_config=VectorizerFactory.none(),
        properties=[
            Property(name="Name", data_type=DataType.TEXT),
        ],
    )
    uuid_A1 = A.data.insert(properties={"Name": "A1"})
    uuid_A2 = A.data.insert(properties={"Name": "A2"})

    B = client.collection.create(
        name="B",
        properties=[
            Property(name="Name", data_type=DataType.TEXT),
            ReferenceProperty(name="ref", target_collection="A"),
        ],
        vectorizer_config=VectorizerFactory.none(),
    )
    uuid_B = B.data.insert({"Name": "B", "ref": Reference.to(uuids=uuid_A1)})
    B.data.reference_add(from_uuid=uuid_B, from_property="ref", ref=Reference.to(uuids=uuid_A2))

    C = client.collection.create(
        name="C",
        properties=[
            Property(name="Name", data_type=DataType.TEXT),
            ReferenceProperty(name="ref", target_collection="B"),
        ],
        vectorizer_config=VectorizerFactory.none(),
    )
    C.data.insert({"Name": "find me", "ref": Reference.to(uuids=uuid_B)})

    objects = C.query.bm25(
        query="find",
        return_properties=[
            "name",
            LinkTo(
                link_on="ref",
                properties=[
                    "name",
                    LinkTo(
                        link_on="ref",
                        properties=["name"],
                        metadata=MetadataQuery(uuid=True),
                    ),
                ],
                metadata=MetadataQuery(uuid=True, last_update_time_unix=True),
            ),
        ],
    )
    assert objects[0].properties["name"] == "find me"
    assert objects[0].properties["ref"].objects[0].properties["name"] == "B"
    assert (
        objects[0].properties["ref"].objects[0].properties["ref"].objects[0].properties["name"]
        == "A1"
    )
    assert (
        objects[0].properties["ref"].objects[0].properties["ref"].objects[1].properties["name"]
        == "A2"
    )


def test_mono_references_grcp_typed_dicts(client: weaviate.Client):
    client.collection.delete("ATypedDicts")
    client.collection.delete("BTypedDicts")
    client.collection.delete("CTypedDicts")

    class AProps(TypedDict):
        name: str

    class BProps(TypedDict):
        name: str
        ref: Annotated[Reference[AProps], MetadataQuery(uuid=True)]

    class CProps(TypedDict):
        name: str
        ref: Annotated[Reference[BProps], MetadataQuery(uuid=True)]

    client.collection.create(
        name="ATypedDicts",
        vectorizer_config=VectorizerFactory.none(),
        properties=[
            Property(name="Name", data_type=DataType.TEXT),
        ],
    )
    A = client.collection.get("ATypedDicts", AProps)
    uuid_A1 = A.data.insert(AProps(name="A1"))
    uuid_A2 = A.data.insert(AProps(name="A2"))

    B = client.collection.create(
        name="BTypedDicts",
        properties=[
            Property(name="Name", data_type=DataType.TEXT),
            ReferenceProperty(name="ref", target_collection="ATypedDicts"),
        ],
        vectorizer_config=VectorizerFactory.none(),
    )
    B = client.collection.get("BTypedDicts", BProps)
    uuid_B = B.data.insert(properties=BProps(name="B", ref=Reference[AProps].to(uuids=uuid_A1)))
    B.data.reference_add(
        from_uuid=uuid_B, from_property="ref", ref=Reference[AProps].to(uuids=uuid_A2)
    )

    client.collection.create(
        name="CTypedDicts",
        properties=[
            Property(name="Name", data_type=DataType.TEXT),
            Property(name="Age", data_type=DataType.INT),
            ReferenceProperty(name="ref", target_collection="BTypedDicts"),
        ],
        vectorizer_config=VectorizerFactory.none(),
    )
    C = client.collection.get("CTypedDicts", CProps)
    C.data.insert(properties=CProps(name="find me", ref=Reference[BProps].to(uuids=uuid_B)))

    objects = client.collection.get("CTypedDicts").query.bm25(
        query="find",
        return_properties=CProps,
    )
    assert (
        objects[0].properties["name"] == "find me"
    )  # happy path (in type and in return_properties)
    assert objects[0].metadata.uuid is None
    assert (
        objects[0].properties.get("not_specified") is None
    )  # type is str but instance is None (in type but not in return_properties)
    assert objects[0].properties["ref"].objects[0].properties["name"] == "B"
    assert objects[0].properties["ref"].objects[0].metadata.uuid == uuid_B
    assert (
        objects[0].properties["ref"].objects[0].properties["ref"].objects[0].properties["name"]
        == "A1"
    )
    assert (
        objects[0].properties["ref"].objects[0].properties["ref"].objects[0].metadata.uuid
        == uuid_A1
    )
    assert (
        objects[0].properties["ref"].objects[0].properties["ref"].objects[1].properties["name"]
        == "A2"
    )
    assert (
        objects[0].properties["ref"].objects[0].properties["ref"].objects[1].metadata.uuid
        == uuid_A2
    )


def test_multi_references_grcp(client: weaviate.Client):
    client.collection.delete("A")
    client.collection.delete("B")
    client.collection.delete("C")

    A = client.collection.create(
        name="A",
        vectorizer_config=VectorizerFactory.none(),
        properties=[
            Property(name="Name", data_type=DataType.TEXT),
        ],
    )
    uuid_A = A.data.insert(properties={"Name": "A"})

    B = client.collection.create(
        name="B",
        properties=[
            Property(name="Name", data_type=DataType.TEXT),
        ],
        vectorizer_config=VectorizerFactory.none(),
    )
    uuid_B = B.data.insert({"Name": "B"})

    C = client.collection.create(
        name="C",
        properties=[
            Property(name="Name", data_type=DataType.TEXT),
            ReferencePropertyMultiTarget(name="ref", target_collections=["A", "B"]),
        ],
        vectorizer_config=VectorizerFactory.none(),
    )
    C.data.insert(
        {"Name": "first", "ref": Reference.to_multi_target(uuids=uuid_A, target_collection="A")}
    )
    C.data.insert(
        {"Name": "second", "ref": Reference.to_multi_target(uuids=uuid_B, target_collection="B")}
    )

    objects = C.query.bm25(
        query="first",
        return_properties=[
            "name",
            LinkToMultiTarget(
                link_on="ref",
                target_collection="A",
                properties=["name"],
                metadata=MetadataQuery(uuid=True, last_update_time_unix=True),
            ),
        ],
    )
    assert objects[0].properties["name"] == "first"
    assert len(objects[0].properties["ref"].objects) == 1
    assert objects[0].properties["ref"].objects[0].properties["name"] == "A"

    objects = C.query.bm25(
        query="second",
        return_properties=[
            "name",
            LinkToMultiTarget(
                link_on="ref",
                target_collection="B",
                properties=[
                    "name",
                ],
                metadata=MetadataQuery(uuid=True, last_update_time_unix=True),
            ),
        ],
    )
    assert objects[0].properties["name"] == "second"
    assert len(objects[0].properties["ref"].objects) == 1
    assert objects[0].properties["ref"].objects[0].properties["name"] == "B"

    client.collection.delete("A")
    client.collection.delete("B")
    client.collection.delete("C")


def test_tenants(client: weaviate.Client):
    collection = client.collection.create(
        name="Tenants",
        vectorizer_config=VectorizerFactory.none(),
        multi_tenancy_config=MultiTenancyConfig(
            enabled=True,
        ),
    )

    collection.tenants.add([Tenant(name="tenant1")])

    tenants = collection.tenants.get()
    assert len(tenants) == 1
    assert type(tenants["tenant1"]) is Tenant
    assert tenants["tenant1"].name == "tenant1"

    collection.tenants.remove(["tenant1"])

    tenants = collection.tenants.get()
    assert len(tenants) == 0

    client.collection.delete("Tenants")


def test_multi_searches(client: weaviate.Client):
    collection = client.collection.create(
        name="TestMultiSearches",
        properties=[Property(name="name", data_type=DataType.TEXT)],
        vectorizer_config=VectorizerFactory.none(),
    )

    collection.data.insert(properties={"name": "word"})
    collection.data.insert(properties={"name": "other"})

    objects = collection.query.bm25(
        query="word",
        return_properties=["name"],
        return_metadata=MetadataQuery(last_update_time_unix=True),
    )
    assert "name" in objects[0].properties
    assert objects[0].metadata.last_update_time_unix is not None

    objects = collection.query.bm25(query="other", return_metadata=MetadataQuery(uuid=True))
    assert "name" not in objects[0].properties
    assert objects[0].metadata.uuid is not None
    assert objects[0].metadata.last_update_time_unix is None

    client.collection.delete("TestMultiSearches")


def test_search_with_tenant(client: weaviate.Client):
    collection = client.collection.create(
        name="TestTenantSearch",
        vectorizer_config=VectorizerFactory.none(),
        properties=[Property(name="name", data_type=DataType.TEXT)],
        multi_tenancy_config=MultiTenancyConfig(enabled=True),
    )

    collection.tenants.add([Tenant(name="Tenant1"), Tenant(name="Tenant2")])
    tenant1 = collection.with_tenant("Tenant1")
    tenant2 = collection.with_tenant("Tenant2")
    uuid1 = tenant1.data.insert({"name": "some name"})
    objects1 = tenant1.query.bm25(query="some", return_metadata=MetadataQuery(uuid=True))
    assert len(objects1) == 1
    assert objects1[0].metadata.uuid == uuid1

    objects2 = tenant2.query.bm25(query="some", return_metadata=MetadataQuery(uuid=True))
    assert len(objects2) == 0

    client.collection.delete("TestTenantSearch")


def test_get_by_id_with_tenant(client: weaviate.Client):
    collection = client.collection.create(
        name="TestTenantGet",
        vectorizer_config=VectorizerFactory.none(),
        properties=[Property(name="name", data_type=DataType.TEXT)],
        multi_tenancy_config=MultiTenancyConfig(enabled=True),
    )

    collection.tenants.add([Tenant(name="Tenant1"), Tenant(name="Tenant2")])
    tenant1 = collection.with_tenant("Tenant1")
    tenant2 = collection.with_tenant("Tenant2")

    uuid1 = tenant1.data.insert({"name": "some name"})
    obj1 = tenant1.data.get_by_id(uuid1)
    assert obj1.properties["name"] == "some name"

    obj2 = tenant2.data.get_by_id(uuid1)
    assert obj2 is None

    uuid2 = tenant2.data.insert({"name": "some other name"})
    obj3 = tenant2.data.get_by_id(uuid2)
    assert obj3.properties["name"] == "some other name"

    obj4 = tenant1.data.get_by_id(uuid2)
    assert obj4 is None

    client.collection.delete("TestTenantGet")


def test_get_with_limit(client: weaviate.Client):
    collection = client.collection.create(
        name="TestLimit",
        vectorizer_config=VectorizerFactory.none(),
        properties=[Property(name="name", data_type=DataType.TEXT)],
    )

    for i in range(10):
        collection.data.insert({"name": str(i)})

    objects = collection.data.get(limit=5)
    assert len(objects) == 5

    client.collection.delete("TestLimit")


def test_get_with_tenant(client: weaviate.Client):
    collection = client.collection.create(
        name="TestTenantGetWithTenant",
        vectorizer_config=VectorizerFactory.none(),
        properties=[Property(name="name", data_type=DataType.TEXT)],
        multi_tenancy_config=MultiTenancyConfig(enabled=True),
    )

    collection.tenants.add([Tenant(name="Tenant1"), Tenant(name="Tenant2")])
    tenant1 = collection.with_tenant("Tenant1")
    tenant2 = collection.with_tenant("Tenant2")

    tenant1.data.insert({"name": "some name"})
    objs = tenant1.data.get()
    assert len(objs) == 1
    assert objs[0].properties["name"] == "some name"

    objs = tenant2.data.get()
    assert len(objs) == 0

    tenant2.data.insert({"name": "some other name"})
    objs = tenant2.data.get()
    assert len(objs) == 1
    assert objs[0].properties["name"] == "some other name"

    client.collection.delete("TestTenantGetWithTenant")


def test_add_property(client: weaviate.Client):
    collection = client.collection.create(
        name="TestAddProperty",
        vectorizer_config=VectorizerFactory.none(),
        properties=[Property(name="name", data_type=DataType.TEXT)],
    )
    uuid1 = collection.data.insert({"name": "first"})
    collection.config.add_property(Property(name="number", data_type=DataType.INT))
    uuid2 = collection.data.insert({"name": "second", "number": 5})
    obj1 = collection.data.get_by_id(uuid1)
    obj2 = collection.data.get_by_id(uuid2)
    assert "name" in obj1.properties
    assert "name" in obj2.properties
    assert "number" in obj2.properties

    client.collection.delete("TestAddProperty")


def test_collection_config_get(client: weaviate.Client):
    collection = client.collection.create(
        name="TestCollectionSchemaGet",
        vectorizer_config=VectorizerFactory.none(),
        properties=[
            Property(name="name", data_type=DataType.TEXT),
            Property(name="age", data_type=DataType.INT),
        ],
    )
    config = collection.config.get()
    assert config.name == "TestCollectionSchemaGet"
    assert len(config.properties) == 2
    assert config.properties[0].name == "name"
    assert config.properties[0].data_type == DataType.TEXT
    assert config.properties[1].name == "age"
    assert config.properties[1].data_type == DataType.INT
    assert config.vectorizer == Vectorizer.NONE

    client.collection.delete("TestCollectionSchemaGet")


def test_collection_config_update(client: weaviate.Client):
    collection = client.collection.create(
        name="TestCollectionSchemaUpdate",
        vectorizer_config=VectorizerFactory.none(),
        properties=[
            Property(name="name", data_type=DataType.TEXT),
            Property(name="age", data_type=DataType.INT),
        ],
    )

    config = collection.config.get()

    assert config.description is None

    assert config.inverted_index_config.bm25.b == 0.75
    assert config.inverted_index_config.bm25.k1 == 1.2
    assert config.inverted_index_config.cleanup_interval_seconds == 60
    assert config.inverted_index_config.stopwords.additions is None
    assert config.inverted_index_config.stopwords.removals is None

    assert config.vector_index_config.skip is False
    assert config.vector_index_config.pq.bit_compression is False
    assert config.vector_index_config.pq.centroids == 256
    assert config.vector_index_config.pq.enabled is False
    assert config.vector_index_config.pq.encoder.type_ == PQEncoderType.KMEANS
    assert config.vector_index_config.pq.encoder.distribution == PQEncoderDistribution.LOG_NORMAL

    collection.config.update(
        description="Test",
        inverted_index_config=InvertedIndexConfigUpdate(
            cleanup_interval_seconds=10,
            bm25=BM25ConfigUpdate(
                k1=1.25,
                b=0.8,
            ),
            stopwords=StopwordsUpdate(additions=["a"], preset=StopwordsPreset.EN, removals=["the"]),
        ),
        vector_index_config=VectorIndexConfigUpdate(
            skip=True,
            pq=PQConfigUpdate(
                bit_compression=True,
                centroids=128,
                enabled=True,
                encoder=PQEncoderConfigUpdate(
                    type_=PQEncoderType.TILE, distribution=PQEncoderDistribution.NORMAL
                ),
            ),
        ),
    )

    config = collection.config.get()

    assert config.description == "Test"

    assert config.inverted_index_config.bm25.b == 0.8
    assert config.inverted_index_config.bm25.k1 == 1.25
    assert config.inverted_index_config.cleanup_interval_seconds == 10
    # assert config.inverted_index_config.stopwords.additions is ["a"] # potential weaviate bug, this returns as None
    assert config.inverted_index_config.stopwords.removals == ["the"]

    assert config.vector_index_config.skip is True
    assert config.vector_index_config.pq.bit_compression is True
    assert config.vector_index_config.pq.centroids == 128
    assert config.vector_index_config.pq.enabled is True
    assert config.vector_index_config.pq.encoder.type_ == PQEncoderType.TILE
    assert config.vector_index_config.pq.encoder.distribution == PQEncoderDistribution.NORMAL

    client.collection.delete("TestCollectionSchemaUpdate")


def test_empty_search_returns_everything(client: weaviate.Client):
    collection = client.collection.create(
        name="TestReturnEverything",
        vectorizer_config=VectorizerFactory.none(),
        properties=[Property(name="name", data_type=DataType.TEXT)],
    )

    collection.data.insert(properties={"name": "word"})

    objects = collection.query.bm25(query="word")
    assert "name" in objects[0].properties
    assert objects[0].properties["name"] == "word"
    assert objects[0].metadata.uuid is not None
    assert objects[0].metadata.score is not None
    assert objects[0].metadata.last_update_time_unix is not None
    assert objects[0].metadata.creation_time_unix is not None

    client.collection.delete("TestReturnEverything")


@pytest.mark.parametrize("hours,minutes,sign", [(0, 0, 1), (1, 20, -1), (2, 0, 1), (3, 40, -1)])
def test_insert_date_property(client: weaviate.Client, hours: int, minutes: int, sign: int):
    client.collection.delete("TestInsertDateProperty")
    collection = client.collection.create(
        name="TestInsertDateProperty",
        vectorizer_config=VectorizerFactory.none(),
        properties=[Property(name="date", data_type=DataType.DATE)],
    )

    now = datetime.datetime.now(
        datetime.timezone(sign * datetime.timedelta(hours=hours, minutes=minutes))
    )
    uuid = collection.data.insert(properties={"date": now})

    obj = collection.data.get_by_id(uuid)

    assert (
        datetime.datetime.strptime(
            "".join(
                obj.properties["date"].rsplit(":", 1)
                if obj.properties["date"][-1] != "Z"
                else obj.properties["date"]
            ),
            "%Y-%m-%dT%H:%M:%S.%f%z",
        )
        == now
    )
    # weaviate drops any trailing zeros from the microseconds part of the date
    # this means that the returned dates aren't in the ISO format and so cannot be parsed easily to datetime
    # moreover, UTC timezones specified as +-00:00 are converted to Z further complicating matters
    # as such the above line is a workaround to parse the date returned by weaviate, which may prove useful
    # when parsing the date property in generics and the ORM in the future

    client.collection.delete("TestInsertDateProperty")


def test_collection_name_capitalization(client: weaviate.Client):
    name_small = "collectionCapitalizationTest"
    name_big = "CollectionCapitalizationTest"
    collection = client.collection.create(
        name=name_small,
        vectorizer_config=VectorizerFactory.none(),
        properties=[Property(name="name", data_type=DataType.TEXT)],
    )

    assert collection.name == name_big
    client.collection.delete(name_small)
    assert not client.collection.exists(name_small)
    assert not client.collection.exists(name_big)


def test_tenant_with_activity(client: weaviate.Client):
    name = "TestTenantActivity"
    collection = client.collection.create(
        name=name,
        vectorizer_config=VectorizerFactory.none(),
        multi_tenancy_config=MultiTenancyConfig(enabled=True),
    )
    collection.tenants.add(
        [
            Tenant(name="1", activity_status=TenantActivityStatus.HOT),
            Tenant(name="2", activity_status=TenantActivityStatus.COLD),
            Tenant(name="3"),
        ]
    )
    tenants = collection.tenants.get()
    assert tenants["1"].activity_status == TenantActivityStatus.HOT
    assert tenants["2"].activity_status == TenantActivityStatus.COLD
    assert tenants["3"].activity_status == TenantActivityStatus.HOT


def test_update_tenant(client: weaviate.Client):
    name = "TestUpdateTenant"
    collection = client.collection.create(
        name=name,
        vectorizer_config=VectorizerFactory.none(),
        multi_tenancy_config=MultiTenancyConfig(enabled=True),
    )
    collection.tenants.add([Tenant(name="1", activity_status=TenantActivityStatus.HOT)])
    tenants = collection.tenants.get()
    assert tenants["1"].activity_status == TenantActivityStatus.HOT

    collection.tenants.update([Tenant(name="1", activity_status=TenantActivityStatus.COLD)])
    tenants = collection.tenants.get()
    assert tenants["1"].activity_status == TenantActivityStatus.COLD


def test_return_list_properties(client: weaviate.Client):
    name_small = "TestReturnList"
    collection = client.collection.create(
        name=name_small,
        vectorizer_config=VectorizerFactory.none(),
        properties=[
            Property(name="ints", data_type=DataType.INT_ARRAY),
            Property(name="floats", data_type=DataType.NUMBER_ARRAY),
            Property(name="strings", data_type=DataType.TEXT_ARRAY),
            Property(name="bools", data_type=DataType.BOOL_ARRAY),
            Property(name="dates", data_type=DataType.DATE_ARRAY),
            Property(name="uuids", data_type=DataType.UUID_ARRAY),
        ],
    )
    data = {
        "ints": [1, 2, 3],
        "floats": [0.1, 0.4, 10.5],
        "strings": ["a", "list", "of", "strings"],
        "bools": [True, False, True],
        "dates": [
            datetime.datetime.strptime("2012-02-09", "%Y-%m-%d").replace(
                tzinfo=datetime.timezone.utc
            )
        ],
        "uuids": [uuid.uuid4(), uuid.uuid4()],
    }
    collection.data.insert(properties=data)
    objects = collection.query.get()
    assert len(objects) == 1

    # remove dates because of problems comparing dates
    dates_from_weaviate = objects[0].properties.pop("dates")
    dates2 = [datetime.datetime.fromisoformat(date) for date in dates_from_weaviate]
    dates = data.pop("dates")
    assert dates2 == dates

    # remove uuids because weaviate returns them as strings
    uuids_from_weaviate = objects[0].properties.pop("uuids")
    uuids2 = [uuid.UUID(uuids) for uuids in uuids_from_weaviate]
    uuids = data.pop("uuids")
    assert uuids2 == uuids

    assert objects[0].properties == data


@pytest.mark.parametrize("query", ["cake", ["cake"]])
@pytest.mark.parametrize("objects", [UUID1, str(UUID1), [UUID1], [str(UUID1)]])
@pytest.mark.parametrize("concepts", ["hiking", ["hiking"]])
def test_near_text(
    client: weaviate.Client,
    query: Union[str, List[str]],
    objects: Union[UUID, List[UUID]],
    concepts: Union[str, List[str]],
):
    name = "TestNearText"
    client.collection.delete(name)
    collection = client.collection.create(
        name=name,
        vectorizer_config=VectorizerFactory.text2vec_contextionary(),
        properties=[Property(name="value", data_type=DataType.TEXT)],
    )

    batch_return = collection.data.insert_many(
        [
            DataObject(properties={"value": "Apple"}, uuid=UUID1),
            DataObject(properties={"value": "Mountain climbing"}),
            DataObject(properties={"value": "apple cake"}),
            DataObject(properties={"value": "cake"}),
        ]
    )

    objs = collection.query.near_text(
        query=query,
        move_to=Move(force=1.0, objects=objects),
        move_away=Move(force=0.5, concepts=concepts),
        return_metadata=MetadataQuery(uuid=True),
        return_properties=["value"],
    )

    assert objs[0].metadata.uuid == batch_return.uuids[2]
    assert objs[0].properties["value"] == "apple cake"


def test_near_text_error(client: weaviate.Client):
    name = "TestNearTextError"
    client.collection.delete(name)
    collection = client.collection.create(
        name=name,
        vectorizer_config=VectorizerFactory.none(),
    )

    with pytest.raises(ValueError):
        collection.query.near_text(query="test", move_to=Move(force=1.0))


@pytest.mark.parametrize("distance,certainty", [(None, None), (10, None), (None, 0.1)])
def test_near_image(client: weaviate.Client, distance: Optional[float], certainty: Optional[float]):
    name = "TestNearImage"
    client.collection.delete(name)
    collection = client.collection.create(
<<<<<<< HEAD
        name=name,
        vectorizer_config=Img2VecNeuralConfig(image_fields=["imageProp"]),
        properties=[
            Property(name="imageProp", data_type=DataType.BLOB),
        ],
=======
        CollectionConfig(
            name=name,
            vectorizer_config=VectorizerFactory.img2vec_neural(image_fields=["imageProp"]),
            properties=[
                Property(name="imageProp", data_type=DataType.BLOB),
            ],
        )
>>>>>>> b20866c8
    )

    uuid1 = collection.data.insert(properties={"imageProp": WEAVIATE_LOGO_OLD_ENCODED})
    collection.data.insert(properties={"imageProp": WEAVIATE_LOGO_NEW_ENCODED})

    objects = collection.query.near_image(
        WEAVIATE_LOGO_OLD_ENCODED, distance=distance, certainty=certainty
    )
    assert len(objects) == 2
    assert objects[0].metadata.uuid == uuid1


@pytest.mark.parametrize("which_case", [0, 1, 2, 3])
def test_return_properties_with_typed_dict(client: weaviate.Client, which_case: int):
    name = "TestReturnListWithModel"
    client.collection.delete(name)
    collection = client.collection.create(
        name=name,
        vectorizer_config=VectorizerFactory.none(),
        properties=[
            Property(name="int_", data_type=DataType.INT),
            Property(name="ints", data_type=DataType.INT_ARRAY),
        ],
    )
    data = {
        "int_": 1,
        "ints": [1, 2, 3],
    }
    collection.data.insert(properties=data)
    if which_case == 0:

        class DataModel(TypedDict):
            int_: int

        objects = collection.query.get(return_properties=DataModel)
        assert len(objects) == 1
        assert objects[0].properties == {"int_": 1}
    elif which_case == 1:

        class DataModel(TypedDict):
            ints: List[int]

        objects = collection.query.get(return_properties=DataModel)
        assert len(objects) == 1
        assert objects[0].properties == {"ints": [1, 2, 3]}
    elif which_case == 2:

        class DataModel(TypedDict):
            int_: int
            ints: List[int]

        objects = collection.query.get(return_properties=DataModel)
        assert len(objects) == 1
        assert objects[0].properties == data
    elif which_case == 3:

        class DataModel(TypedDict):
            non_existant: str

        with pytest.raises(WeaviateGRPCException):
            collection.query.get(return_properties=DataModel)


def test_batch_with_arrays(client: weaviate.Client):
    client.collection.delete("TestBatchArrays")
    collection = client.collection.create(
        name="TestBatchArrays",
        vectorizer_config=VectorizerFactory.none(),
        properties=[
            Property(name="texts", data_type=DataType.TEXT_ARRAY),
            Property(name="ints", data_type=DataType.INT_ARRAY),
            Property(name="floats", data_type=DataType.NUMBER_ARRAY),
            Property(name="bools", data_type=DataType.BOOL_ARRAY),
            Property(name="uuids", data_type=DataType.UUID_ARRAY),
            Property(name="dates", data_type=DataType.DATE_ARRAY),
        ],
    )

    objects_in: List[DataObject] = [
        DataObject(
            {
                "texts": ["first", "second"],
                "ints": [1, 2],
                "floats": [1, 2],  # send floats as int
                "bools": [True, True, False],
                "dates": [DATE1, DATE3],
                "uuids": [UUID1, UUID3],
            }
        ),
        DataObject(
            {
                "texts": ["third", "fourth"],
                "ints": [3, 4, 5],
                "floats": [1.2, 2],
                "bools": [False, False],
                "dates": [DATE2, DATE3, DATE1],
                "uuids": [UUID2, UUID1],
            }
        ),
    ]

    ret = collection.data.insert_many(objects_in)

    assert not ret.has_errors

    for i, obj_id in enumerate(ret.uuids.values()):
        obj_out = collection.data.get_by_id(obj_id)

        for prop, val in objects_in[i].properties.items():
            if prop == "dates":
                dates_from_weaviate = [
                    datetime.datetime.fromisoformat(date) for date in obj_out.properties[prop]
                ]
                assert val == dates_from_weaviate
            elif prop == "uuids":
                uuids_from_weaviate = [uuid.UUID(prop) for prop in obj_out.properties[prop]]
                assert val == uuids_from_weaviate
            else:
                assert obj_out.properties[prop] == val<|MERGE_RESOLUTION|>--- conflicted
+++ resolved
@@ -1396,21 +1396,11 @@
     name = "TestNearImage"
     client.collection.delete(name)
     collection = client.collection.create(
-<<<<<<< HEAD
-        name=name,
-        vectorizer_config=Img2VecNeuralConfig(image_fields=["imageProp"]),
+        name=name,
+        vectorizer_config=VectorizerFactory.img2vec_neural(image_fields=["imageProp"]),
         properties=[
             Property(name="imageProp", data_type=DataType.BLOB),
         ],
-=======
-        CollectionConfig(
-            name=name,
-            vectorizer_config=VectorizerFactory.img2vec_neural(image_fields=["imageProp"]),
-            properties=[
-                Property(name="imageProp", data_type=DataType.BLOB),
-            ],
-        )
->>>>>>> b20866c8
     )
 
     uuid1 = collection.data.insert(properties={"imageProp": WEAVIATE_LOGO_OLD_ENCODED})
