--- conflicted
+++ resolved
@@ -1,10 +1,6 @@
 import datetime
 from dataclasses import dataclass
-<<<<<<< HEAD
-from typing import Dict, List, TypedDict, Union
-=======
 from typing import Dict, List, Optional, TypedDict, Union
->>>>>>> 75dd8988
 
 import pytest as pytest
 import uuid
