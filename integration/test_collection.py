--- conflicted
+++ resolved
@@ -75,16 +75,10 @@
         properties=[Property(name="Name", data_type=DataType.TEXT)],
         vectorizer=Vectorizer.NONE,
     )
-<<<<<<< HEAD
     client.collection.create(collection_config)
 
     class Right(TypedDict):
         name: str
-=======
-    collection = client.collection.create(collection_config)
-    uuid = collection.data.insert(properties={"name": "some name"})
-    assert collection.data.get_by_id(uuid).properties["name"] == "some name"
->>>>>>> d7e821db
 
     class AlsoRight:
         name: str
