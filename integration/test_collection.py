import datetime
import io
import pathlib
import uuid
from typing import Any, Callable, Dict, List, Optional, Sequence, TypedDict, Union

import pytest

from integration.conftest import CollectionFactory, CollectionFactoryGet, _sanitize_collection_name
from integration.constants import WEAVIATE_LOGO_OLD_ENCODED, WEAVIATE_LOGO_NEW_ENCODED
from weaviate.collections.classes.batch import ErrorObject
from weaviate.collections.classes.config import (
    Configure,
    DataType,
    Property,
    ReferenceProperty,
    ReferencePropertyMultiTarget,
    Vectorizer,
)
from weaviate.collections.classes.data import (
    DataObject,
)
from weaviate.collections.classes.grpc import (
    FromReferenceMultiTarget,
    HybridFusion,
    FromReference,
    MetadataQuery,
    Move,
    Sort,
    PROPERTIES,
    PROPERTY,
    REFERENCE,
)
from weaviate.collections.classes.internal import _CrossReference, Reference, _Object
from weaviate.collections.classes.tenants import Tenant, TenantActivityStatus
from weaviate.collections.classes.types import WeaviateProperties
from weaviate.exceptions import (
    WeaviateQueryException,
    WeaviateInsertInvalidPropertyError,
    WeaviateInsertManyAllFailedError,
)
from weaviate.types import UUID
from weaviate.util import parse_version_string

UUID1 = uuid.UUID("806827e0-2b31-43ca-9269-24fa95a221f9")
UUID2 = uuid.UUID("8ad0d33c-8db1-4437-87f3-72161ca2a51a")
UUID3 = uuid.UUID("83d99755-9deb-4b16-8431-d1dff4ab0a75")

DATE1 = datetime.datetime.strptime("2012-02-09", "%Y-%m-%d").replace(tzinfo=datetime.timezone.utc)
DATE2 = datetime.datetime.strptime("2013-02-10", "%Y-%m-%d").replace(tzinfo=datetime.timezone.utc)
DATE3 = datetime.datetime.strptime("2019-06-10", "%Y-%m-%d").replace(tzinfo=datetime.timezone.utc)


def test_insert_with_typed_dict_generic(
    collection_factory: CollectionFactory,
    collection_factory_get: CollectionFactoryGet,
) -> None:
    class TestInsert(TypedDict):
        name: str

    dummy = collection_factory(
        properties=[Property(name="Name", data_type=DataType.TEXT)],
        vectorizer_config=Configure.Vectorizer.none(),
    )
    collection = collection_factory_get(dummy.name, TestInsert)
    uuid = collection.data.insert(properties=TestInsert(name="some name"))
    objects = collection.query.fetch_objects()
    assert len(objects.objects) == 1
    name = collection.query.fetch_object_by_id(uuid).properties["name"]
    assert name == "some name"


def test_insert_with_dict_generic(
    collection_factory: CollectionFactory,
    collection_factory_get: CollectionFactoryGet,
) -> None:
    dummy = collection_factory(
        properties=[Property(name="Name", data_type=DataType.TEXT)],
        vectorizer_config=Configure.Vectorizer.none(),
    )
    collection = collection_factory_get(dummy.name, Dict[str, str])
    uuid = collection.data.insert(properties={"name": "some name"})
    objects = collection.query.fetch_objects()
    assert len(objects.objects) == 1
    name = collection.query.fetch_object_by_id(uuid).properties["name"]
    assert name == "some name"


def test_insert_with_no_generic(collection_factory: CollectionFactory) -> None:
    collection = collection_factory(
        properties=[Property(name="Name", data_type=DataType.TEXT)],
        vectorizer_config=Configure.Vectorizer.none(),
    )
    uuid = collection.data.insert(properties={"name": "some name"})
    objects = collection.query.fetch_objects()
    assert len(objects.objects) == 1
    prop = collection.query.fetch_object_by_id(uuid).properties["name"]
    assert prop == "some name"


def test_delete_by_id(collection_factory: CollectionFactory) -> None:
    collection = collection_factory(
        properties=[Property(name="Name", data_type=DataType.TEXT)],
        vectorizer_config=Configure.Vectorizer.none(),
    )

    uuid = collection.data.insert(properties={"name": "some name"})
    assert collection.query.fetch_object_by_id(uuid) is not None
    collection.data.delete_by_id(uuid)
    assert collection.query.fetch_object_by_id(uuid) is None


@pytest.mark.parametrize(
    "objects,should_error",
    [
        (
            [
                DataObject(properties={"name": "some name"}, vector=[1, 2, 3]),
                DataObject(properties={"name": "some other name"}, uuid=uuid.uuid4()),
            ],
            False,
        ),
        (
            [
                {"name": "some name"},
                DataObject(properties={"name": "some other name"}),
            ],
            False,
        ),  # allowed at runtime but not by mypy, should it still be tested?
        (
            [
                {"name": "some name"},
                {"name": "some other name"},
            ],
            False,
        ),
        (
            [
                DataObject(properties={}),
                DataObject(properties={}, vector=[1, 2, 3]),
                DataObject(properties={}, uuid=uuid.uuid4()),
                DataObject(properties={}, vector=[1, 2, 3], uuid=uuid.uuid4()),
            ],
            False,
        ),
        (
            [
                {"name": "some name", "vector": [1, 2, 3]},
            ],
            True,
        ),
        (
            [
                {"name": "some name", "vector": [1, 2, 3]},
                DataObject(properties={"name": "some other name"}),
            ],
            True,
        ),
        (
            [
                {"name": "some name", "vector": [1, 2, 3]},
                DataObject(
                    properties={"name": "some other name"}, uuid=uuid.uuid4(), vector=[1, 2, 3]
                ),
            ],
            True,
        ),
        (
            [
                {"name": "some name", "id": uuid.uuid4()},
            ],
            True,
        ),
    ],
)
def test_insert_many(
    collection_factory: CollectionFactory,
    objects: Sequence[Union[WeaviateProperties, DataObject[WeaviateProperties, Any]]],
    should_error: bool,
) -> None:
    collection = collection_factory(
        properties=[Property(name="Name", data_type=DataType.TEXT)],
        vectorizer_config=Configure.Vectorizer.none(),
    )
    if not should_error:
        ret = collection.data.insert_many(objects)
        for idx, uuid_ in ret.uuids.items():
            obj1 = collection.query.fetch_object_by_id(uuid_)
            inserted = objects[idx]
            if isinstance(inserted, DataObject) and len(inserted.properties) == 0:
                assert obj1.properties == {}
            elif isinstance(inserted, DataObject) and inserted.properties is not None:
                a = inserted.properties["name"]
                b = obj1.properties["name"]
                assert b == a
                # assert obj1.properties["name"] == inserted.properties["name"]
            else:
                assert not isinstance(inserted, DataObject)
                assert obj1.properties["name"] == inserted["name"]
    else:
        with pytest.raises(WeaviateInsertInvalidPropertyError) as e:
            collection.data.insert_many(objects)
        assert (
            e.value.message
            == f"""It is forbidden to insert `id` or `vector` inside properties: {objects[0]}. Only properties defined in your collection's config can be insterted as properties of the object, `id` is totally forbidden as it is reserved and `vector` is forbidden at this level. You should use the `DataObject` class if you wish to insert an object with a custom `vector` whilst inserting its properties."""
        )


def test_insert_many_all_error(
    collection_factory: CollectionFactory,
) -> None:
    collection = collection_factory(
        properties=[Property(name="Name", data_type=DataType.TEXT)],
        vectorizer_config=Configure.Vectorizer.none(),
        multi_tenancy_config=Configure.multi_tenancy(True),
    )
    with pytest.raises(WeaviateInsertManyAllFailedError) as e:
        collection.data.insert_many([{"name": "steve"}, {"name": "bob"}, {"name": "joe"}])
    assert (
        e.value.message
        == f"Every object failed during insertion. Here is the set of all errors: class {collection.name} has multi-tenancy enabled, but request was without tenant"
    )


def test_insert_many_with_typed_dict(
    collection_factory: CollectionFactory,
    collection_factory_get: CollectionFactoryGet,
) -> None:
    class TestInsertManyWithTypedDict(TypedDict):
        name: str

    dummy = collection_factory(
        properties=[Property(name="Name", data_type=DataType.TEXT)],
        vectorizer_config=Configure.Vectorizer.none(),
    )
    collection = collection_factory_get(dummy.name, TestInsertManyWithTypedDict)
    ret = collection.data.insert_many(
        [
            DataObject(properties=TestInsertManyWithTypedDict(name="some name"), vector=[1, 2, 3]),
            DataObject(
                properties=TestInsertManyWithTypedDict(name="some other name"), uuid=uuid.uuid4()
            ),
        ]
    )
    obj1 = collection.query.fetch_object_by_id(ret.uuids[0])
    obj2 = collection.query.fetch_object_by_id(ret.uuids[1])
    assert obj1.properties["name"] == "some name"
    assert obj2.properties["name"] == "some other name"


def test_insert_many_with_refs(collection_factory: CollectionFactory) -> None:
    ref_collection = collection_factory(
        name="target", vectorizer_config=Configure.Vectorizer.none()
    )
    uuid_to1 = ref_collection.data.insert(properties={})
    uuid_to2 = ref_collection.data.insert(properties={})

    collection = collection_factory(
        name="source",
        properties=[Property(name="Name", data_type=DataType.TEXT)],
        references=[ReferenceProperty(name="ref_single", target_collection=ref_collection.name)],
        vectorizer_config=Configure.Vectorizer.none(),
    )
    collection.config.add_reference(
        ReferencePropertyMultiTarget(
            name="ref_many", target_collections=[ref_collection.name, collection.name]
        )
    )
    uuid_from = collection.data.insert(properties={"name": "first"})

    ret = collection.data.insert_many(
        [
            DataObject(
                properties={
                    "name": "some name",
                },
                references={
                    "ref_single": Reference.to(uuids=[uuid_to1, uuid_to2]),
                    "ref_many": Reference.to_multi_target(
                        uuids=uuid_from, target_collection=collection
                    ),
                },
                vector=[1, 2, 3],
            ),
            DataObject(
                properties={
                    "name": "some other name",
                },
                references={
                    "ref_single": Reference.to(uuids=uuid_to2),
                    "ref_many": Reference.to_multi_target(
                        uuids=uuid_to1, target_collection=ref_collection.name
                    ),
                },
                uuid=uuid.uuid4(),
            ),
        ]
    )
    obj1 = collection.query.fetch_object_by_id(
        ret.uuids[0],
        return_properties=[
            "name",
        ],
        return_references=[
            FromReference(link_on="ref_single"),
            FromReferenceMultiTarget(link_on="ref_many", target_collection=collection.name),
        ],
    )
    assert obj1 is not None
    assert obj1.properties["name"] == "some name"
    assert isinstance(obj1.references["ref_many"], _CrossReference)
    assert isinstance(obj1.references["ref_single"], _CrossReference)

    obj1 = collection.query.fetch_object_by_id(
        ret.uuids[1],
        return_properties=[
            "name",
        ],
        return_references=[
            FromReference(link_on="ref_single"),
            FromReferenceMultiTarget(link_on="ref_many", target_collection=ref_collection.name),
        ],
    )
    assert obj1 is not None
    assert obj1.properties["name"] == "some other name"
    assert isinstance(obj1.references["ref_many"], _CrossReference)
    assert isinstance(obj1.references["ref_single"], _CrossReference)


def test_insert_many_error(collection_factory: CollectionFactory) -> None:
    collection = collection_factory(
        properties=[Property(name="Name", data_type=DataType.TEXT)],
        vectorizer_config=Configure.Vectorizer.none(),
    )
    ret = collection.data.insert_many(
        [
            DataObject(properties={"wrong_name": "some name"}, vector=[1, 2, 3]),
            DataObject(properties={"name": "some other name"}, uuid=uuid.uuid4()),
            DataObject(properties={"other_thing": "is_wrong"}, vector=[1, 2, 3]),
        ]
    )
    assert ret.has_errors

    obj = collection.query.fetch_object_by_id(ret.uuids[1])
    assert obj.properties["name"] == "some other name"

    assert len(ret.errors) == 2
    assert 0 in ret.errors and 2 in ret.errors

    assert isinstance(ret.all_responses[0], ErrorObject) and isinstance(
        ret.all_responses[2], ErrorObject
    )
    assert isinstance(ret.all_responses[1], uuid.UUID)


def test_insert_many_with_tenant(collection_factory: CollectionFactory) -> None:
    collection = collection_factory(
        properties=[Property(name="Name", data_type=DataType.TEXT)],
        vectorizer_config=Configure.Vectorizer.none(),
        multi_tenancy_config=Configure.multi_tenancy(enabled=True),
    )

    collection.tenants.create([Tenant(name="tenant1"), Tenant(name="tenant2")])
    tenant1 = collection.with_tenant("tenant1")
    tenant2 = collection.with_tenant("tenant2")

    ret = tenant1.data.insert_many(
        [
            DataObject(properties={"name": "some name"}, vector=[1, 2, 3]),
            DataObject(properties={"name": "some other name"}, uuid=uuid.uuid4()),
        ]
    )
    assert not ret.has_errors
    obj1 = tenant1.query.fetch_object_by_id(ret.uuids[0])
    obj2 = tenant1.query.fetch_object_by_id(ret.uuids[1])
    assert obj1.properties["name"] == "some name"
    assert obj2.properties["name"] == "some other name"
    assert tenant2.query.fetch_object_by_id(ret.uuids[0]) is None
    assert tenant2.query.fetch_object_by_id(ret.uuids[1]) is None


def test_replace(collection_factory: CollectionFactory) -> None:
    collection = collection_factory(
        properties=[Property(name="Name", data_type=DataType.TEXT)],
        vectorizer_config=Configure.Vectorizer.none(),
    )
    uuid = collection.data.insert(properties={"name": "some name"})
    collection.data.replace(properties={"name": "other name"}, uuid=uuid)
    assert collection.query.fetch_object_by_id(uuid).properties["name"] == "other name"


def test_replace_overwrites_vector(collection_factory: CollectionFactory) -> None:
    collection = collection_factory(
        properties=[Property(name="Name", data_type=DataType.TEXT)],
        vectorizer_config=Configure.Vectorizer.none(),
    )
    uuid = collection.data.insert(properties={"name": "some name"}, vector=[1, 2, 3])
    obj = collection.query.fetch_object_by_id(uuid, include_vector=True)
    assert obj.properties["name"] == "some name"
    assert obj.vector == [1, 2, 3]

    collection.data.replace(properties={"name": "other name"}, uuid=uuid)
    obj = collection.query.fetch_object_by_id(uuid, include_vector=True)
    assert obj.properties["name"] == "other name"
    assert obj.vector is None


def test_replace_with_tenant(collection_factory: CollectionFactory) -> None:
    collection = collection_factory(
        properties=[Property(name="Name", data_type=DataType.TEXT)],
        vectorizer_config=Configure.Vectorizer.none(),
        multi_tenancy_config=Configure.multi_tenancy(enabled=True),
    )

    collection.tenants.create([Tenant(name="tenant1"), Tenant(name="tenant2")])
    tenant1 = collection.with_tenant("tenant1")
    tenant2 = collection.with_tenant("tenant2")

    uuid = tenant1.data.insert(properties={"name": "some name"})
    tenant1.data.replace(properties={"name": "other name"}, uuid=uuid)
    assert tenant1.query.fetch_object_by_id(uuid).properties["name"] == "other name"
    assert tenant2.query.fetch_object_by_id(uuid) is None


def test_update(collection_factory: CollectionFactory) -> None:
    collection = collection_factory(
        properties=[Property(name="Name", data_type=DataType.TEXT)],
        vectorizer_config=Configure.Vectorizer.none(),
    )
    uuid = collection.data.insert(properties={"name": "some name"})
    collection.data.update(properties={"name": "other name"}, uuid=uuid)
    assert collection.query.fetch_object_by_id(uuid).properties["name"] == "other name"


def test_update_with_tenant(collection_factory: CollectionFactory) -> None:
    collection = collection_factory(
        properties=[Property(name="Name", data_type=DataType.TEXT)],
        vectorizer_config=Configure.Vectorizer.none(),
        multi_tenancy_config=Configure.multi_tenancy(enabled=True),
    )

    collection.tenants.create([Tenant(name="tenant1"), Tenant(name="tenant2")])
    tenant1 = collection.with_tenant("tenant1")
    tenant2 = collection.with_tenant("tenant2")

    uuid = tenant1.data.insert(properties={"name": "some name"})
    tenant1.data.update(properties={"name": "other name"}, uuid=uuid)
    assert tenant1.query.fetch_object_by_id(uuid).properties["name"] == "other name"
    assert tenant2.query.fetch_object_by_id(uuid) is None


@pytest.mark.parametrize(
    "data_type,value",
    [
        (DataType.TEXT, "1"),
        (DataType.INT, 1),
        (DataType.NUMBER, 0.5),
        (DataType.TEXT_ARRAY, ["1", "2"]),
        (DataType.INT_ARRAY, [1, 2]),
        (DataType.NUMBER_ARRAY, [1.0, 2.1]),
    ],
)
def test_types(collection_factory: CollectionFactory, data_type: DataType, value: Any) -> None:
    name = "name"
    collection = collection_factory(
        properties=[Property(name=name, data_type=data_type)],
        vectorizer_config=Configure.Vectorizer.none(),
    )
    uuid_object = collection.data.insert(properties={name: value})

    object_get = collection.query.fetch_object_by_id(uuid_object)
    assert object_get is not None and object_get.properties[name] == value

    batch_return = collection.data.insert_many([{name: value}])
    assert not batch_return.has_errors

    object_get_from_batch = collection.query.fetch_object_by_id(batch_return.uuids[0])
    assert object_get_from_batch is not None and object_get_from_batch.properties[name] == value


@pytest.mark.parametrize("fusion_type", [HybridFusion.RANKED, HybridFusion.RELATIVE_SCORE])
def test_search_hybrid(collection_factory: CollectionFactory, fusion_type: HybridFusion) -> None:
    collection = collection_factory(
        properties=[Property(name="Name", data_type=DataType.TEXT)],
        vectorizer_config=Configure.Vectorizer.text2vec_contextionary(
            vectorize_collection_name=False
        ),
    )
    collection.data.insert({"Name": "some name"}, uuid=uuid.uuid4())
    collection.data.insert({"Name": "other word"}, uuid=uuid.uuid4())
    objs = collection.query.hybrid(
        alpha=0, query="name", fusion_type=fusion_type, include_vector=True
    ).objects
    assert len(objs) == 1

    objs = collection.query.hybrid(
        alpha=1, query="name", fusion_type=fusion_type, vector=objs[0].vector
    ).objects
    assert len(objs) == 2


@pytest.mark.parametrize("limit", [1, 5])
def test_search_limit(collection_factory: CollectionFactory, limit: int) -> None:
    collection = collection_factory(
        properties=[Property(name="Name", data_type=DataType.TEXT)],
        vectorizer_config=Configure.Vectorizer.none(),
    )
    for i in range(5):
        collection.data.insert({"Name": str(i)})

    assert len(collection.query.fetch_objects(limit=limit).objects) == limit


@pytest.mark.parametrize("offset", [0, 1, 5])
def test_search_offset(collection_factory: CollectionFactory, offset: int) -> None:
    collection = collection_factory(
        properties=[Property(name="Name", data_type=DataType.TEXT)],
        vectorizer_config=Configure.Vectorizer.none(),
    )

    nr_objects = 5
    for i in range(nr_objects):
        collection.data.insert({"Name": str(i)})

    objects = collection.query.fetch_objects(offset=offset).objects
    assert len(objects) == nr_objects - offset


def test_search_after(collection_factory: CollectionFactory) -> None:
    collection = collection_factory(
        properties=[Property(name="Name", data_type=DataType.TEXT)],
        vectorizer_config=Configure.Vectorizer.none(),
    )

    nr_objects = 10
    for i in range(nr_objects):
        collection.data.insert({"Name": str(i)})

    objects = collection.query.fetch_objects().objects
    for i, obj in enumerate(objects):
        objects_after = collection.query.fetch_objects(after=obj.uuid).objects
        assert len(objects_after) == nr_objects - 1 - i


def test_auto_limit(collection_factory: CollectionFactory) -> None:
    collection = collection_factory(
        properties=[Property(name="Name", data_type=DataType.TEXT)],
        vectorizer_config=Configure.Vectorizer.none(),
        inverted_index_config=Configure.inverted_index(),
    )
    for _ in range(4):
        collection.data.insert({"Name": "rain rain"})
    for _ in range(4):
        collection.data.insert({"Name": "rain"})
    for _ in range(4):
        collection.data.insert({"Name": ""})

    # match all objects with rain
    objects = collection.query.bm25(query="rain", auto_limit=0).objects
    assert len(objects) == 2 * 4
    objects = collection.query.hybrid(
        query="rain", auto_limit=0, alpha=0, fusion_type=HybridFusion.RELATIVE_SCORE
    ).objects
    assert len(objects) == 2 * 4

    # match only objects with two rains
    objects = collection.query.bm25(query="rain", auto_limit=1).objects
    assert len(objects) == 1 * 4
    objects = collection.query.hybrid(
        query="rain", auto_limit=1, alpha=0, fusion_type=HybridFusion.RELATIVE_SCORE
    ).objects
    assert len(objects) == 1 * 4


def test_query_properties(collection_factory: CollectionFactory) -> None:
    collection = collection_factory(
        properties=[
            Property(name="Name", data_type=DataType.TEXT),
            Property(name="Age", data_type=DataType.INT),
        ],
        vectorizer_config=Configure.Vectorizer.none(),
    )
    collection.data.insert({"Name": "rain", "Age": 1})
    collection.data.insert({"Name": "sun", "Age": 2})
    collection.data.insert({"Name": "cloud", "Age": 3})
    collection.data.insert({"Name": "snow", "Age": 4})
    collection.data.insert({"Name": "hail", "Age": 5})

    objects = collection.query.bm25(query="rain", query_properties=["name"]).objects
    assert len(objects) == 1
    assert objects[0].properties["age"] == 1

    objects = collection.query.bm25(query="sleet", query_properties=["name"]).objects
    assert len(objects) == 0

    objects = collection.query.hybrid(query="cloud", query_properties=["name"], alpha=0).objects
    assert len(objects) == 1
    assert objects[0].properties["age"] == 3

    objects = collection.query.hybrid(query="sleet", query_properties=["name"], alpha=0).objects
    assert len(objects) == 0


def test_near_vector(collection_factory: CollectionFactory) -> None:
    collection = collection_factory(
        properties=[Property(name="Name", data_type=DataType.TEXT)],
        vectorizer_config=Configure.Vectorizer.text2vec_contextionary(
            vectorize_collection_name=False
        ),
    )
    uuid_banana = collection.data.insert({"Name": "Banana"})
    collection.data.insert({"Name": "Fruit"})
    collection.data.insert({"Name": "car"})
    collection.data.insert({"Name": "Mountain"})

    banana = collection.query.fetch_object_by_id(uuid_banana, include_vector=True)

    assert banana.vector is not None
    full_objects = collection.query.near_vector(
        banana.vector, return_metadata=MetadataQuery(distance=True, certainty=True)
    ).objects
    assert len(full_objects) == 4

    objects_distance = collection.query.near_vector(
        banana.vector, distance=full_objects[2].metadata.distance
    ).objects
    assert len(objects_distance) == 3

    objects_distance = collection.query.near_vector(
        banana.vector, certainty=full_objects[2].metadata.certainty
    ).objects
    assert len(objects_distance) == 3


def test_near_vector_group_by(collection_factory: CollectionFactory) -> None:
    collection = collection_factory(
        properties=[
            Property(name="Name", data_type=DataType.TEXT),
            Property(name="Count", data_type=DataType.INT),
        ],
        vectorizer_config=Configure.Vectorizer.text2vec_contextionary(
            vectorize_collection_name=False
        ),
    )
    uuid_banana1 = collection.data.insert({"Name": "Banana", "Count": 51})
    collection.data.insert({"Name": "Banana", "Count": 72})
    collection.data.insert({"Name": "car", "Count": 12})
    collection.data.insert({"Name": "Mountain", "Count": 1})

    banana1 = collection.query.fetch_object_by_id(uuid_banana1, include_vector=True)

    assert banana1.vector is not None
    ret = collection.query_group_by.near_vector(
        banana1.vector,
        group_by_property="name",
        number_of_groups=4,
        objects_per_group=10,
        return_metadata=MetadataQuery(distance=True, certainty=True),
    )

    assert len(ret.objects) == 4
    assert ret.objects[0].belongs_to_group == "Banana"
    assert ret.objects[1].belongs_to_group == "Banana"
    assert ret.objects[2].belongs_to_group == "car"
    assert ret.objects[3].belongs_to_group == "Mountain"


def test_near_object(collection_factory: CollectionFactory) -> None:
    collection = collection_factory(
        properties=[Property(name="Name", data_type=DataType.TEXT)],
        vectorizer_config=Configure.Vectorizer.text2vec_contextionary(
            vectorize_collection_name=False
        ),
    )
    uuid_banana = collection.data.insert({"Name": "Banana"})
    collection.data.insert({"Name": "Fruit"})
    collection.data.insert({"Name": "car"})
    collection.data.insert({"Name": "Mountain"})

    full_objects = collection.query.near_object(
        uuid_banana, return_metadata=MetadataQuery(distance=True, certainty=True)
    ).objects
    assert len(full_objects) == 4

    objects_distance = collection.query.near_object(
        uuid_banana, distance=full_objects[2].metadata.distance
    ).objects
    assert len(objects_distance) == 3

    objects_certainty = collection.query.near_object(
        uuid_banana, certainty=full_objects[2].metadata.certainty
    ).objects
    assert len(objects_certainty) == 3


def test_near_object_group_by(collection_factory: CollectionFactory) -> None:
    collection = collection_factory(
        properties=[
            Property(name="Name", data_type=DataType.TEXT),
            Property(name="Count", data_type=DataType.INT),
        ],
        vectorizer_config=Configure.Vectorizer.text2vec_contextionary(
            vectorize_collection_name=False
        ),
    )
    uuid_banana1 = collection.data.insert({"Name": "Banana", "Count": 51})
    collection.data.insert({"Name": "Banana", "Count": 72})
    collection.data.insert({"Name": "car", "Count": 12})
    collection.data.insert({"Name": "Mountain", "Count": 1})

    ret = collection.query_group_by.near_object(
        uuid_banana1,
        group_by_property="name",
        number_of_groups=4,
        objects_per_group=10,
        return_metadata=MetadataQuery(distance=True, certainty=True),
    )

    assert len(ret.objects) == 4
    assert ret.objects[0].belongs_to_group == "Banana"
    assert ret.objects[1].belongs_to_group == "Banana"
    assert ret.objects[2].belongs_to_group == "car"
    assert ret.objects[3].belongs_to_group == "Mountain"


def test_tenants(collection_factory: CollectionFactory) -> None:
    collection = collection_factory(
        vectorizer_config=Configure.Vectorizer.none(),
        multi_tenancy_config=Configure.multi_tenancy(
            enabled=True,
        ),
    )

    collection.tenants.create([Tenant(name="tenant1")])

    tenants = collection.tenants.get()
    assert len(tenants) == 1
    assert type(tenants["tenant1"]) is Tenant
    assert tenants["tenant1"].name == "tenant1"

    collection.tenants.remove(["tenant1"])

    tenants = collection.tenants.get()
    assert len(tenants) == 0


def test_multi_searches(collection_factory: CollectionFactory) -> None:
    collection = collection_factory(
        properties=[Property(name="name", data_type=DataType.TEXT)],
        vectorizer_config=Configure.Vectorizer.none(),
    )

    collection.data.insert(properties={"name": "word"})
    collection.data.insert(properties={"name": "other"})

    objects = collection.query.bm25(
        query="word",
        return_properties=["name"],
        return_metadata=MetadataQuery(last_update_time=True),
    ).objects
    assert "name" in objects[0].properties
    assert objects[0].metadata.last_update_time is not None

    objects = collection.query.bm25(query="other").objects
    assert "name" in objects[0].properties
    assert objects[0].uuid is not None
    assert objects[0].metadata._is_empty()

    objects = collection.query.bm25(query="other", return_properties=[]).objects
    assert "name" not in objects[0].properties
    assert objects[0].uuid is not None
    assert objects[0].metadata._is_empty()


def test_search_with_tenant(collection_factory: CollectionFactory) -> None:
    collection = collection_factory(
        vectorizer_config=Configure.Vectorizer.none(),
        properties=[Property(name="name", data_type=DataType.TEXT)],
        multi_tenancy_config=Configure.multi_tenancy(enabled=True),
    )

    collection.tenants.create([Tenant(name="Tenant1"), Tenant(name="Tenant2")])
    tenant1 = collection.with_tenant("Tenant1")
    tenant2 = collection.with_tenant("Tenant2")
    uuid1 = tenant1.data.insert({"name": "some name"})
    objects1 = tenant1.query.bm25(query="some").objects
    assert len(objects1) == 1
    assert objects1[0].uuid == uuid1

    objects2 = tenant2.query.bm25(query="some").objects
    assert len(objects2) == 0


def test_fetch_object_by_id_with_tenant(collection_factory: CollectionFactory) -> None:
    collection = collection_factory(
        vectorizer_config=Configure.Vectorizer.none(),
        properties=[Property(name="name", data_type=DataType.TEXT)],
        multi_tenancy_config=Configure.multi_tenancy(enabled=True),
    )

    collection.tenants.create([Tenant(name="Tenant1"), Tenant(name="Tenant2")])
    tenant1 = collection.with_tenant("Tenant1")
    tenant2 = collection.with_tenant("Tenant2")

    uuid1 = tenant1.data.insert({"name": "some name"})
    obj1 = tenant1.query.fetch_object_by_id(uuid1)
    assert obj1.properties["name"] == "some name"

    obj2 = tenant2.query.fetch_object_by_id(uuid1)
    assert obj2 is None

    uuid2 = tenant2.data.insert({"name": "some other name"})
    obj3 = tenant2.query.fetch_object_by_id(uuid2)
    assert obj3.properties["name"] == "some other name"

    obj4 = tenant1.query.fetch_object_by_id(uuid2)
    assert obj4 is None


def test_fetch_objects_with_limit(collection_factory: CollectionFactory) -> None:
    collection = collection_factory(
        vectorizer_config=Configure.Vectorizer.none(),
        properties=[Property(name="name", data_type=DataType.TEXT)],
    )

    for i in range(10):
        collection.data.insert({"name": str(i)})

    objects = collection.query.fetch_objects(limit=5).objects
    assert len(objects) == 5


def test_fetch_objects_with_tenant(collection_factory: CollectionFactory) -> None:
    collection = collection_factory(
        vectorizer_config=Configure.Vectorizer.none(),
        properties=[Property(name="name", data_type=DataType.TEXT)],
        multi_tenancy_config=Configure.multi_tenancy(enabled=True),
    )

    collection.tenants.create([Tenant(name="Tenant1"), Tenant(name="Tenant2")])
    tenant1 = collection.with_tenant("Tenant1")
    tenant2 = collection.with_tenant("Tenant2")

    tenant1.data.insert({"name": "some name"})
    objects = tenant1.query.fetch_objects().objects
    assert len(objects) == 1
    assert objects[0].properties["name"] == "some name"

    objects = tenant2.query.fetch_objects().objects
    assert len(objects) == 0

    tenant2.data.insert({"name": "some other name"})
    objects = tenant2.query.fetch_objects().objects
    assert len(objects) == 1
    assert objects[0].properties["name"] == "some other name"


def test_add_property(collection_factory: CollectionFactory) -> None:
    collection = collection_factory(
        vectorizer_config=Configure.Vectorizer.none(),
        properties=[Property(name="name", data_type=DataType.TEXT)],
    )
    uuid1 = collection.data.insert({"name": "first"})
    collection.config.add_property(Property(name="number", data_type=DataType.INT))
    uuid2 = collection.data.insert({"name": "second", "number": 5})
    obj1 = collection.query.fetch_object_by_id(uuid1)
    obj2 = collection.query.fetch_object_by_id(uuid2)
    assert "name" in obj1.properties
    assert "name" in obj2.properties
    assert "number" in obj2.properties


def test_add_reference(collection_factory: CollectionFactory) -> None:
    collection = collection_factory(
        vectorizer_config=Configure.Vectorizer.none(),
        properties=[Property(name="name", data_type=DataType.TEXT)],
    )
    uuid1 = collection.data.insert({"name": "first"})
    collection.config.add_reference(
        ReferenceProperty(name="self", target_collection=collection.name)
    )
    uuid2 = collection.data.insert({"name": "second"}, references={"self": Reference.to(uuid1)})
    obj1 = collection.query.fetch_object_by_id(
        uuid1, return_properties=["name"], return_references=FromReference(link_on="self")
    )
    obj2 = collection.query.fetch_object_by_id(
        uuid2, return_properties=["name"], return_references=FromReference(link_on="self")
    )
    assert "name" in obj1.properties
    assert obj1.references is None
    assert "name" in obj2.properties
    assert "self" in obj2.references


def test_collection_config_get(collection_factory: CollectionFactory) -> None:
    collection = collection_factory(
        vectorizer_config=Configure.Vectorizer.none(),
        properties=[
            Property(name="name", data_type=DataType.TEXT),
            Property(name="age", data_type=DataType.INT),
        ],
    )
    config = collection.config.get()
    assert config.name == collection.name
    assert len(config.properties) == 2
    assert config.properties[0].name == "name"
    assert config.properties[0].data_type == DataType.TEXT
    assert config.properties[1].name == "age"
    assert config.properties[1].data_type == DataType.INT
    assert config.vectorizer == Vectorizer.NONE


@pytest.mark.parametrize("return_properties", [None, [], ["name"]])
@pytest.mark.parametrize(
    "return_metadata",
    [
        None,
        [],
        MetadataQuery(),
        [
            "creation_time",
            "last_update_time",
            "distance",
            "certainty",
            "score",
            "explain_score",
            "is_consistent",
        ],
        MetadataQuery._full(),
    ],
)
@pytest.mark.parametrize("return_references", [None, [], [FromReference(link_on="friend")]])
@pytest.mark.parametrize("include_vector", [False, True])
def test_return_properties_metadata_references_combos(
    collection_factory: CollectionFactory,
    return_properties: Optional[List[PROPERTY]],
    return_metadata: Optional[MetadataQuery],
    return_references: Optional[List[REFERENCE]],
    include_vector: bool,
) -> None:
    collection = collection_factory(
        vectorizer_config=Configure.Vectorizer.none(),
        properties=[
            Property(name="name", data_type=DataType.TEXT),
            Property(name="age", data_type=DataType.INT),
        ],
    )
    collection.config.add_reference(
        ReferenceProperty(
            name="friend", target_collection=_sanitize_collection_name(collection.name)
        )
    )

    collection.data.insert(
        uuid=UUID1, properties={"name": "Graham", "age": 42}, vector=[1, 2, 3, 4]
    )
    collection.data.insert(
        uuid=UUID2,
        properties={"name": "John", "age": 43},
        vector=[1, 2, 3, 4],
        references={"friend": Reference.to(uuids=UUID1)},
    )

    objects = collection.query.fetch_objects(
        include_vector=include_vector,
        return_properties=return_properties,
        return_metadata=return_metadata,
        return_references=return_references,
    ).objects

    obj = [obj for obj in objects if obj.uuid == UUID2][0]

    assert obj.uuid is not None

    if return_properties is None:
        if return_references is not None and parse_version_string(
            collection._connection._server_version
        ) < parse_version_string("1.23"):
            assert obj.properties == {}
        else:
            assert "name" in obj.properties
            assert "age" in obj.properties
            assert obj.properties["name"] == "John"
            assert obj.properties["age"] == 43
    elif len(return_properties) == 0:
        assert "name" not in obj.properties
        assert "age" not in obj.properties
    else:
        assert "name" in obj.properties
        assert "age" not in obj.properties
        assert obj.properties["name"] == "John"

    if (
        return_metadata is None
        or return_metadata == MetadataQuery()
        or (isinstance(return_metadata, list) and len(return_metadata) == 0)
    ):
        assert obj.metadata._is_empty()
    else:
        assert obj.metadata.last_update_time is not None
        assert obj.metadata.creation_time is not None
        assert obj.metadata.explain_score is not None

    if include_vector:
        assert obj.vector == [1, 2, 3, 4]
    else:
        assert obj.vector is None

    if return_references is None or len(return_references) == 0:
        assert obj.references is None
    else:
        assert obj.references is not None
        assert obj.references["friend"].objects[0].uuid == UUID1
        assert obj.references["friend"].objects[0].properties["name"] == "Graham"
        assert obj.references["friend"].objects[0].properties["age"] == 42


@pytest.mark.parametrize("hours,minutes,sign", [(0, 0, 1), (1, 20, -1), (2, 0, 1), (3, 40, -1)])
def test_insert_date_property(
    collection_factory: CollectionFactory, hours: int, minutes: int, sign: int
) -> None:
    collection = collection_factory(
        vectorizer_config=Configure.Vectorizer.none(),
        properties=[Property(name="date", data_type=DataType.DATE)],
    )

    now = datetime.datetime.now(
        datetime.timezone(sign * datetime.timedelta(hours=hours, minutes=minutes))
    )
    uuid = collection.data.insert(properties={"date": now})

    obj = collection.query.fetch_object_by_id(uuid)

    assert obj.properties["date"] == now
    # weaviate drops any trailing zeros from the microseconds part of the date
    # this means that the returned dates aren't in the ISO format and so cannot be parsed easily to datetime
    # moreover, UTC timezones specified as +-00:00 are converted to Z further complicating matters
    # as such the above line is a workaround to parse the date returned by weaviate, which may prove useful
    # when parsing the date property in generics and the ORM in the future


def test_tenant_with_activity(collection_factory: CollectionFactory) -> None:
    name = "TestTenantActivity"
    collection = collection_factory(
        name=name,
        vectorizer_config=Configure.Vectorizer.none(),
        multi_tenancy_config=Configure.multi_tenancy(enabled=True),
    )
    collection.tenants.create(
        [
            Tenant(name="1", activity_status=TenantActivityStatus.HOT),
            Tenant(name="2", activity_status=TenantActivityStatus.COLD),
            Tenant(name="3"),
        ]
    )
    tenants = collection.tenants.get()
    assert tenants["1"].activity_status == TenantActivityStatus.HOT
    assert tenants["2"].activity_status == TenantActivityStatus.COLD
    assert tenants["3"].activity_status == TenantActivityStatus.HOT


def test_update_tenant(collection_factory: CollectionFactory) -> None:
    name = "TestUpdateTenant"
    collection = collection_factory(
        name=name,
        vectorizer_config=Configure.Vectorizer.none(),
        multi_tenancy_config=Configure.multi_tenancy(enabled=True),
    )
    collection.tenants.create([Tenant(name="1", activity_status=TenantActivityStatus.HOT)])
    tenants = collection.tenants.get()
    assert tenants["1"].activity_status == TenantActivityStatus.HOT

    collection.tenants.update([Tenant(name="1", activity_status=TenantActivityStatus.COLD)])
    tenants = collection.tenants.get()
    assert tenants["1"].activity_status == TenantActivityStatus.COLD


def test_return_list_properties(collection_factory: CollectionFactory) -> None:
    name_small = "TestReturnList"
    collection = collection_factory(
        name=name_small,
        vectorizer_config=Configure.Vectorizer.none(),
        properties=[
            Property(name="ints", data_type=DataType.INT_ARRAY),
            Property(name="floats", data_type=DataType.NUMBER_ARRAY),
            Property(name="strings", data_type=DataType.TEXT_ARRAY),
            Property(name="bools", data_type=DataType.BOOL_ARRAY),
            Property(name="dates", data_type=DataType.DATE_ARRAY),
            Property(name="uuids", data_type=DataType.UUID_ARRAY),
        ],
    )
    data: WeaviateProperties = {
        "ints": [1, 2, 3],
        "floats": [0.1, 0.4, 10.5],
        "strings": ["a", "list", "of", "strings"],
        "bools": [True, False, True],
        "dates": [
            datetime.datetime.strptime("2012-02-09", "%Y-%m-%d").replace(
                tzinfo=datetime.timezone.utc
            )
        ],
        "uuids": [uuid.uuid4(), uuid.uuid4()],
    }
    collection.data.insert(properties=data)
    objects = collection.query.fetch_objects().objects
    assert len(objects) == 1
    assert objects[0].properties == data


@pytest.mark.parametrize("query", ["cake", ["cake"]])
@pytest.mark.parametrize("objects", [UUID1, str(UUID1), [UUID1], [str(UUID1)]])
@pytest.mark.parametrize("concepts", ["hiking", ["hiking"]])
@pytest.mark.parametrize(
    "return_properties", [["value"], None]
)  # Passing none here causes a server-side bug with <=1.22.2
def test_near_text(
    collection_factory: CollectionFactory,
    query: Union[str, List[str]],
    objects: Union[UUID, List[UUID]],
    concepts: Union[str, List[str]],
    return_properties: Optional[PROPERTIES],
) -> None:
    collection = collection_factory(
        vectorizer_config=Configure.Vectorizer.text2vec_contextionary(
            vectorize_collection_name=False
        ),
        properties=[Property(name="value", data_type=DataType.TEXT)],
    )

    batch_return = collection.data.insert_many(
        [
            DataObject(properties={"value": "Apple"}, uuid=UUID1),
            DataObject(properties={"value": "Mountain climbing"}),
            DataObject(properties={"value": "apple cake"}),
            DataObject(properties={"value": "cake"}),
        ]
    )

    objs = collection.query.near_text(
        query=query,
        move_to=Move(force=1.0, objects=objects),
        move_away=Move(force=0.5, concepts=concepts),
        include_vector=True,
        return_properties=return_properties,
    ).objects

    assert len(objs) == 4

    assert objs[0].uuid == batch_return.uuids[2]
    assert objs[0].vector is not None
    if return_properties is not None:
        assert objs[0].properties["value"] == "apple cake"


def test_near_text_error(collection_factory: CollectionFactory) -> None:
    collection = collection_factory(
        vectorizer_config=Configure.Vectorizer.none(),
    )

    with pytest.raises(ValueError):
        collection.query.near_text(query="test", move_to=Move(force=1.0))


def test_near_text_group_by(collection_factory: CollectionFactory) -> None:
    collection = collection_factory(
        vectorizer_config=Configure.Vectorizer.text2vec_contextionary(
            vectorize_collection_name=False
        ),
        properties=[Property(name="value", data_type=DataType.TEXT)],
    )

    batch_return = collection.data.insert_many(
        [
            DataObject(properties={"value": "Apple"}, uuid=UUID1),
            DataObject(properties={"value": "Mountain climbing"}),
            DataObject(properties={"value": "apple cake"}),
            DataObject(properties={"value": "cake"}),
        ]
    )

    ret = collection.query_group_by.near_text(
        query="cake",
        group_by_property="value",
        number_of_groups=2,
        objects_per_group=100,
        include_vector=True,
        return_properties=["value"],
    )

    assert len(ret.objects) == 2
    assert ret.objects[0].uuid == batch_return.uuids[3]
    assert ret.objects[0].vector is not None
    assert ret.objects[0].belongs_to_group == "cake"
    assert ret.objects[1].uuid == batch_return.uuids[2]
    assert ret.objects[1].vector is not None
    assert ret.objects[1].belongs_to_group == "apple cake"


def test_near_text_limit(collection_factory: CollectionFactory) -> None:
    collection = collection_factory(
        vectorizer_config=Configure.Vectorizer.text2vec_contextionary(
            vectorize_collection_name=False
        ),
        properties=[Property(name="value", data_type=DataType.TEXT)],
    )

    batch_return = collection.data.insert_many(
        [
            DataObject(properties={"value": "Apple"}, uuid=UUID1),
            DataObject(properties={"value": "Mountain climbing"}),
            DataObject(properties={"value": "apple cake"}),
            DataObject(properties={"value": "cake"}),
        ]
    )

    objects = collection.query.near_text(
        query="cake",
        limit=2,
        return_properties=["value"],
    ).objects

    assert len(objects) == 2
    assert objects[0].uuid == batch_return.uuids[3]
    assert objects[0].properties["value"] == "cake"
    assert objects[1].uuid == batch_return.uuids[2]
    assert objects[1].properties["value"] == "apple cake"


@pytest.mark.parametrize(
    "image_maker",
    [
        lambda: WEAVIATE_LOGO_OLD_ENCODED,
        lambda: pathlib.Path("./integration/weaviate-logo.png"),
        lambda: pathlib.Path("./integration/weaviate-logo.png").open("rb"),
    ],
    ids=["base64", "pathlib.Path", "io.BufferedReader"],
)
@pytest.mark.parametrize(
    "distance,certainty",
    [(None, None), (10, None), (None, 0.1)],
)
def test_near_image(
    collection_factory: CollectionFactory,
    image_maker: Callable[[], Union[str, pathlib.Path, io.BufferedReader]],
    distance: Optional[float],
    certainty: Optional[float],
) -> None:
    collection = collection_factory(
        vectorizer_config=Configure.Vectorizer.img2vec_neural(image_fields=["imageProp"]),
        properties=[
            Property(name="imageProp", data_type=DataType.BLOB),
        ],
    )

    uuid1 = collection.data.insert(properties={"imageProp": WEAVIATE_LOGO_OLD_ENCODED})
    collection.data.insert(properties={"imageProp": WEAVIATE_LOGO_NEW_ENCODED})

    image = image_maker()
    objects = collection.query.near_image(image, distance=distance, certainty=certainty).objects

    if isinstance(image, io.BufferedReader):
        image.close()

    assert len(objects) == 2
    assert objects[0].uuid == uuid1


@pytest.mark.parametrize("which_case", [0, 1, 2, 3, 4])
def test_return_properties_with_query_specific_typed_dict(
    collection_factory: CollectionFactory, which_case: int
) -> None:
    collection = collection_factory(
        vectorizer_config=Configure.Vectorizer.none(),
        properties=[
            Property(name="int_", data_type=DataType.INT),
            Property(name="ints", data_type=DataType.INT_ARRAY),
        ],
    )
    data: WeaviateProperties = {
        "int_": 1,
        "ints": [1, 2, 3],
    }
    collection.data.insert(properties=data)

    class DataModel0(TypedDict):
        int_: int

    class DataModel1(TypedDict):
        ints: List[int]

    class DataModel2(TypedDict):
        int_: int
        ints: List[int]

    class DataModel3(TypedDict):
        non_existant: str

    class DataModel4(TypedDict):
        pass

    objects: Union[
        List[_Object[DataModel0, None]],
        List[_Object[DataModel1, None]],
        List[_Object[DataModel2, None]],
        List[_Object[DataModel3, None]],
        List[_Object[DataModel4, None]],
    ]
    if which_case == 0:
        objects = collection.query.fetch_objects(return_properties=DataModel0).objects
        assert len(objects) == 1
        assert objects[0].properties == {"int_": 1}
    elif which_case == 1:
        objects = collection.query.fetch_objects(return_properties=DataModel1).objects
        assert len(objects) == 1
        assert objects[0].properties == {"ints": [1, 2, 3]}
    elif which_case == 2:
        objects = collection.query.fetch_objects(return_properties=DataModel2).objects
        assert len(objects) == 1
        assert objects[0].properties == data
    elif which_case == 3:
        with pytest.raises(WeaviateQueryException):
            collection.query.fetch_objects(return_properties=DataModel3).objects
    elif which_case == 4:
        objects = collection.query.fetch_objects(return_properties=DataModel4).objects
        assert len(objects) == 1
        assert objects[0].properties == {}


def test_return_properties_with_general_typed_dict(collection_factory: CollectionFactory) -> None:
    class _Data(TypedDict):
        int_: int
        ints: List[int]

    collection = collection_factory(
        vectorizer_config=Configure.Vectorizer.none(),
        properties=[
            Property(name="int_", data_type=DataType.INT),
            Property(name="ints", data_type=DataType.INT_ARRAY),
        ],
        data_model_properties=_Data,
    )
    collection.data.insert(properties=_Data(int_=1, ints=[1, 2, 3]))
    objects = collection.query.fetch_objects().objects
    assert len(objects) == 1
    assert objects[0].properties["int_"] == 1
    assert objects[0].properties["ints"] == [1, 2, 3]


def test_return_properties_with_query_specific_typed_dict_overwriting_general_typed_dict(
    collection_factory: CollectionFactory,
) -> None:
    class _DataAll(TypedDict):
        int_: int
        ints: List[int]

    class _Data(TypedDict):
        int_: int

    collection = collection_factory(
        vectorizer_config=Configure.Vectorizer.none(),
        properties=[
            Property(name="int_", data_type=DataType.INT),
            Property(name="ints", data_type=DataType.INT_ARRAY),
        ],
        data_model_properties=_DataAll,
    )
    collection.data.insert(properties=_DataAll(int_=1, ints=[1, 2, 3]))
    objects = collection.query.fetch_objects(return_properties=_Data).objects
    assert len(objects) == 1
    assert objects[0].properties["int_"] == 1
    assert "ints" not in objects[0].properties

    obj = collection.query.fetch_object_by_id(objects[0].uuid, return_properties=_Data)
    assert obj is not None
    assert "ints" not in obj.properties
    assert obj.properties["int_"] == 1


def test_batch_with_arrays(collection_factory: CollectionFactory) -> None:
    collection = collection_factory(
        vectorizer_config=Configure.Vectorizer.none(),
        properties=[
            Property(name="texts", data_type=DataType.TEXT_ARRAY),
            Property(name="ints", data_type=DataType.INT_ARRAY),
            Property(name="floats", data_type=DataType.NUMBER_ARRAY),
            Property(name="bools", data_type=DataType.BOOL_ARRAY),
            Property(name="uuids", data_type=DataType.UUID_ARRAY),
            Property(name="dates", data_type=DataType.DATE_ARRAY),
        ],
    )

    objects_in = [
        DataObject[WeaviateProperties, None](
            {
                "texts": ["first", "second"],
                "ints": [1, 2],
                "floats": [1, 2],  # send floats as int
                "bools": [True, True, False],
                "dates": [DATE1, DATE3],
                "uuids": [UUID1, UUID3],
            }
        ),
        DataObject[WeaviateProperties, None](
            {
                "texts": ["third", "fourth"],
                "ints": [3, 4, 5],
                "floats": [1.2, 2],
                "bools": [False, False],
                "dates": [DATE2, DATE3, DATE1],
                "uuids": [UUID2, UUID1],
            }
        ),
    ]

    ret = collection.data.insert_many(objects_in)

    assert not ret.has_errors

    for i, obj_id in enumerate(ret.uuids.values()):
        obj_out = collection.query.fetch_object_by_id(obj_id)
        assert obj_out is not None

        for prop, val in objects_in[i].properties.items():
            assert obj_out.properties[prop] == val


@pytest.mark.parametrize(
    "sort,expected",
    [
        (Sort(prop="name", ascending=True), [0, 1, 2]),
        (Sort(prop="name", ascending=False), [2, 1, 0]),
        ([Sort(prop="age", ascending=False), Sort(prop="name", ascending=True)], [1, 2, 0]),
    ],
)
def test_sort(
    collection_factory: CollectionFactory,
    sort: Union[Sort, List[Sort]],
    expected: List[int],
) -> None:
    collection = collection_factory(
        vectorizer_config=Configure.Vectorizer.none(),
        properties=[
            Property(name="age", data_type=DataType.INT),
            Property(name="name", data_type=DataType.TEXT),
        ],
    )
    uuids_from = [
        collection.data.insert(properties={"name": "A", "age": 20}),
        collection.data.insert(properties={"name": "B", "age": 22}),
        collection.data.insert(properties={"name": "C", "age": 22}),
    ]

    objects = collection.query.fetch_objects(sort=sort).objects
    assert len(objects) == len(expected)

    expected_uuids = [uuids_from[result] for result in expected]
    object_uuids = [obj.uuid for obj in objects]
    assert object_uuids == expected_uuids


def test_optional_ref_returns(collection_factory: CollectionFactory) -> None:
    ref_collection = collection_factory(
        name="target",
        vectorizer_config=Configure.Vectorizer.none(),
        properties=[Property(name="text", data_type=DataType.TEXT)],
    )
    uuid_to1 = ref_collection.data.insert(properties={"text": "ref text"})

    collection = collection_factory(
        name="source",
        references=[
            ReferenceProperty(name="ref", target_collection=ref_collection.name),
        ],
        vectorizer_config=Configure.Vectorizer.none(),
    )
    collection.data.insert({}, references={"ref": Reference.to(uuid_to1)})

    objects = collection.query.fetch_objects(
        return_references=[FromReference(link_on="ref")]
    ).objects

    assert objects[0].references["ref"].objects[0].properties["text"] == "ref text"
    assert objects[0].references["ref"].objects[0].uuid is not None


@pytest.mark.parametrize("value", ["bob", ""])
def test_return_properties_with_type_hint_generic(
    collection_factory: CollectionFactory,
    collection_factory_get: CollectionFactoryGet,
    value: str,
) -> None:
    dummy = collection_factory(
        vectorizer_config=Configure.Vectorizer.none(),
        properties=[
            Property(name="name", data_type=DataType.TEXT),
        ],
    )
    collection = collection_factory_get(dummy.name, Dict[str, str])
    collection.data.insert(properties={"name": value})
    objects = collection.query.fetch_objects().objects
    assert len(objects) == 1
    assert objects[0].properties["name"] == value


<<<<<<< HEAD
def test_return_blob_property(collection_factory: CollectionFactory) -> None:
    collection = collection_factory(
        properties=[
            Property(name="blob", data_type=DataType.BLOB),
        ]
    )
    uuid = collection.data.insert({"blob": WEAVIATE_LOGO_OLD_ENCODED})
    collection.data.insert_many([{"blob": WEAVIATE_LOGO_OLD_ENCODED}])
    obj = collection.query.fetch_object_by_id(uuid, return_properties=["blob"])
    objs = collection.query.fetch_objects(return_properties=["blob"]).objects
    assert len(objs) == 2
    assert obj.properties["blob"] == WEAVIATE_LOGO_OLD_ENCODED
    assert objs[0].properties["blob"] == WEAVIATE_LOGO_OLD_ENCODED
    assert objs[1].properties["blob"] == WEAVIATE_LOGO_OLD_ENCODED
=======
def test_collection_shards(collection_factory: CollectionFactory) -> None:
    collection = collection_factory()
    shards = collection.shards()

    assert len(shards) == 1
    assert shards[0].collection == collection.name
    assert shards[0].name is not None
    assert shards[0].object_count == 0
>>>>>>> ef13fa91
<|MERGE_RESOLUTION|>--- conflicted
+++ resolved
@@ -1502,7 +1502,6 @@
     assert objects[0].properties["name"] == value
 
 
-<<<<<<< HEAD
 def test_return_blob_property(collection_factory: CollectionFactory) -> None:
     collection = collection_factory(
         properties=[
@@ -1517,7 +1516,8 @@
     assert obj.properties["blob"] == WEAVIATE_LOGO_OLD_ENCODED
     assert objs[0].properties["blob"] == WEAVIATE_LOGO_OLD_ENCODED
     assert objs[1].properties["blob"] == WEAVIATE_LOGO_OLD_ENCODED
-=======
+
+
 def test_collection_shards(collection_factory: CollectionFactory) -> None:
     collection = collection_factory()
     shards = collection.shards()
@@ -1525,5 +1525,4 @@
     assert len(shards) == 1
     assert shards[0].collection == collection.name
     assert shards[0].name is not None
-    assert shards[0].object_count == 0
->>>>>>> ef13fa91
+    assert shards[0].object_count == 0