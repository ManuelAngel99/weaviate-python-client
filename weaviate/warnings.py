import warnings
from datetime import datetime
from importlib.metadata import version, PackageNotFoundError
from typing import Optional

try:
    __version__ = version("weaviate-client")
except PackageNotFoundError:
    __version__ = "unknown version"


class _Warnings:
    @staticmethod
    def auth_with_anon_weaviate() -> None:
        warnings.warn(
            message="""Auth001: The client was configured to use authentication, but weaviate is configured without
                    authentication. Are you sure this is correct?""",
            category=UserWarning,
            stacklevel=1,
        )

    @staticmethod
    def auth_no_refresh_token(auth_len: Optional[int] = None) -> None:
        if auth_len is not None:
            msg = f"The current access token is only valid for {auth_len}s."
        else:
            msg = "Also, no expiration time was given."

        warnings.warn(
            message=f"""Auth002: The token returned from you identity provider does not contain a refresh token. {msg}

            Access to your weaviate instance is not possible after expiration and this client will return an
            authentication exception.

            Things to try:
            - You might need to enable refresh tokens in the settings of your authentication provider
            - You might need to send the correct scope. For some providers it needs to include "offline_access"
            """,
            category=UserWarning,
            stacklevel=1,
        )

    @staticmethod
    def auth_negative_expiration_time(expires_in: int) -> None:
        msg = f"""Auth003: Access token expiration time is negative: {expires_in}."""

        warnings.warn(message=msg, category=UserWarning, stacklevel=1)

    @staticmethod
    def auth_header_and_auth_secret() -> None:
        msg = """Auth004: Received an authentication header and an auth_client_secret parameter.

         The auth_client_secret takes precedence over the header and the authentication header will be ignored. Use
         weaviate.auth.AuthBearerToken(..) to supply an access token via auth_client_secret parameter and (if available)
         also supply refresh tokens and token lifetimes.
         """
        warnings.warn(message=msg, category=UserWarning, stacklevel=1)

    @staticmethod
    def auth_cannot_parse_oidc_config(url: str) -> None:
        msg = f"""Auth005: Could not parse Weaviates OIDC configuration, using unauthenticated access. If you added
        an authorization header yourself it will be unaffected.

        This can happen if weaviate is miss-configured or you have a proxy inbetween the client and weaviate.
        You can test this by visiting {url}."""
        warnings.warn(message=msg, category=UserWarning, stacklevel=1)

    @staticmethod
    def weaviate_server_older_than_1_14(server_version: str) -> None:
        warnings.warn(
            message=f"""Dep001: You are using the Weaviate Python Client version {__version__} which supports
            changes and features of Weaviate >=1.14.x, but you are connected to Weaviate {server_version}.
            If you want to make use of these new changes/features using this Python Client version, upgrade your
            Weaviate instance.""",
            category=DeprecationWarning,
            stacklevel=1,
        )

    @staticmethod
    def manual_batching() -> None:
        warnings.warn(
            message="""Dep002: You are batching manually. This means you are NOT using the client's built-in
            multi-threading. Setting `batch_size` in `client.batch.configure()`  to an int value will enabled automatic
            batching. See:
            https://weaviate.io/developers/weaviate/current/restful-api-references/batch.html#example-request-1""",
            category=DeprecationWarning,
            stacklevel=1,
        )

    @staticmethod
    def weaviate_too_old_for_openai(server_version: str) -> None:
        warnings.warn(
            message=f"""Dep003: You are trying to use the generative search, but you are connected to Weaviate {server_version}.
            Support for generative search was added in weaviate version 1.17.3.""",
            category=DeprecationWarning,
            stacklevel=1,
        )

    @staticmethod
    def token_refresh_failed(exc: Exception) -> None:
        warnings.warn(
            message=f"""Con001: Could not reach token issuer for the periodic refresh. This client will automatically
            retry to refresh. If this does not succeed, the client will become unauthenticated.
            Causes might be an unstable internet connection or a problem with your authentication provider.
            Exception: {exc}
            """,
            category=UserWarning,
            stacklevel=1,
        )

    @staticmethod
    def weaviate_too_old_vs_latest(server_version: str) -> None:
        warnings.warn(
            message=f"""Dep004: You are connected to Weaviate {server_version}.
            Please consider upgrading to the latest version. See https://www.weaviate.io/developers/weaviate for details.""",
            category=DeprecationWarning,
            stacklevel=1,
        )

    @staticmethod
    def weaviate_client_too_old_vs_latest(client_version: str, latest_version: str) -> None:
        warnings.warn(
            message=f"""Dep005: You are using weaviate-client version {client_version}. The latest version is {latest_version}.
            Please consider upgrading to the latest version. See https://weaviate.io/developers/weaviate/client-libraries/python for details.""",
            category=DeprecationWarning,
            stacklevel=1,
        )

    @staticmethod
<<<<<<< HEAD
    def datetime_insertion_with_no_specified_timezone(date: datetime):
        warnings.warn(
            message=f"""Con002: You are inserting the datetime object {date} without a timezone. The timezone will be set to UTC.
            If you want to use a different timezone, please specify it in the datetime object. For example:
            datetime.datetime(2021, 1, 1, 0, 0, 0, tzinfo=datetime.timezone(-datetime.timedelta(hours=2))).isoformat() = 2021-01-01T00:00:00-02:00
            """,
            category=UserWarning,
=======
    def use_of_client_batch_will_be_removed_in_next_major_release():
        warnings.warn(
            message="""Dep006: You are using the `client.batch()` method, which will be removed in the next major release.
            Please instead use the `client.batch.configure()` method to configure your batch and `client.batch` to enter the context manager.
            See https://weaviate.io/developers/weaviate/client-libraries/python for details.""",
            category=DeprecationWarning,
>>>>>>> f6715fc2
            stacklevel=1,
        )<|MERGE_RESOLUTION|>--- conflicted
+++ resolved
@@ -127,7 +127,6 @@
         )
 
     @staticmethod
-<<<<<<< HEAD
     def datetime_insertion_with_no_specified_timezone(date: datetime):
         warnings.warn(
             message=f"""Con002: You are inserting the datetime object {date} without a timezone. The timezone will be set to UTC.
@@ -135,13 +134,14 @@
             datetime.datetime(2021, 1, 1, 0, 0, 0, tzinfo=datetime.timezone(-datetime.timedelta(hours=2))).isoformat() = 2021-01-01T00:00:00-02:00
             """,
             category=UserWarning,
-=======
+        )
+
+    @staticmethod
     def use_of_client_batch_will_be_removed_in_next_major_release():
         warnings.warn(
             message="""Dep006: You are using the `client.batch()` method, which will be removed in the next major release.
             Please instead use the `client.batch.configure()` method to configure your batch and `client.batch` to enter the context manager.
             See https://weaviate.io/developers/weaviate/client-libraries/python for details.""",
             category=DeprecationWarning,
->>>>>>> f6715fc2
             stacklevel=1,
         )