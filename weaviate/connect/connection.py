"""
Connection class definition.
"""
from __future__ import annotations

import datetime
import os
import socket
import time
from threading import Thread, Event
from typing import Any, Dict, Optional, Tuple, Union, cast
from urllib.parse import urlparse

import requests
from authlib.integrations.requests_client import OAuth2Session  # type: ignore
from requests.adapters import HTTPAdapter
from requests.exceptions import ConnectionError as RequestsConnectionError, ReadTimeout
from requests.exceptions import HTTPError as RequestsHTTPError
from requests.exceptions import JSONDecodeError

from weaviate import __version__ as client_version
from weaviate.auth import AuthCredentials, AuthClientCredentials, AuthApiKey
from weaviate.config import ConnectionConfig
from weaviate.connect.authentication import _Auth
from weaviate.embedded import EmbeddedDB
from weaviate.exceptions import (
    AuthenticationFailedException,
    WeaviateStartUpError,
)
from weaviate.util import (
    _check_positive_num,
    is_weaviate_domain,
    is_weaviate_too_old,
    is_weaviate_client_too_old,
    PYPI_PACKAGE_URL,
    _decode_json_response_dict,
)
from weaviate.warnings import _Warnings
from weaviate.types import NUMBER

try:
    import grpc  # type: ignore
    from weaviate_grpc import weaviate_pb2_grpc

    has_grpc = True
except ImportError:
    has_grpc = False

JSONPayload = Union[dict, list]
Session = Union[requests.sessions.Session, OAuth2Session]
<<<<<<< HEAD
TIMEOUT_TYPE_RETURN = Tuple[NUMBER, NUMBER]
PYPI_TIMEOUT = 1
MAX_GRPC_MESSAGE_LENGTH = 104858000  # 10mb, needs to be synchronized with GRPC server
=======
TIMEOUT_TYPE_RETURN = Tuple[NUMBERS, NUMBERS]
PYPI_TIMEOUT = 0.1
>>>>>>> 7b7f1ad5


class Connection:
    """
    Connection class used to communicate to a weaviate instance.
    """

    def __init__(
        self,
        url: str,
        auth_client_secret: Optional[AuthCredentials],
        timeout_config: TIMEOUT_TYPE_RETURN,
        proxies: Union[dict, str, None],
        trust_env: bool,
        additional_headers: Optional[Dict[str, Any]],
        startup_period: Optional[int],
        connection_config: ConnectionConfig,
        embedded_db: Optional[EmbeddedDB] = None,
        grcp_port: Optional[int] = None,
    ):
        """
        Initialize a Connection class instance.

        Parameters
        ----------
        url : str
            URL to a running weaviate instance.
        auth_client_secret : weaviate.auth.AuthCredentials, optional
            Credentials to authenticate with a weaviate instance. The credentials are not saved within the client and
            authentication is done via authentication tokens.
        timeout_config : tuple(float, float) or float, optional
            Set the timeout configuration for all requests to the Weaviate server. It can be a
            float or, a tuple of two floats: (connect timeout, read timeout).
            If only one float is passed then both connect and read timeout will be set to
            that value.
        proxies : dict, str or None, optional
            Proxies to be used for requests. Are used by both 'requests' and 'aiohttp'. Can be
            passed as a dict ('requests' format:
            https://docs.python-requests.org/en/stable/user/advanced/#proxies), str (HTTP/HTTPS
            protocols are going to use this proxy) or None.
        trust_env : bool, optional
            Whether to read proxies from the ENV variables: (HTTP_PROXY or http_proxy, HTTPS_PROXY
            or https_proxy).
            NOTE: 'proxies' has priority over 'trust_env', i.e. if 'proxies' is NOT None,
            'trust_env' is ignored.
        additional_headers : Dict[str, Any] or None
            Additional headers to include in the requests, used to set OpenAI key. OpenAI key looks
            like this: {'X-OpenAI-Api-Key': 'KEY'}.
        startup_period : int or None
            How long the client will wait for weaviate to start before raising a RequestsConnectionError.
            If None the client will not wait at all.

        Raises
        ------
        ValueError
            If no authentication credentials provided but the Weaviate server has an OpenID
            configured.
        """

        self._api_version_path = "/v1"
        self.url = url  # e.g. http://localhost:80
        self.timeout_config: TIMEOUT_TYPE_RETURN = timeout_config
        self.embedded_db = embedded_db

        self._grpc_stub: Optional[weaviate_pb2_grpc.WeaviateStub] = None
        self.__additional_headers: Dict[str, str] = {}

        # create GRPC channel. If weaviate does not support GRPC, fallback to GraphQL is used.
        if has_grpc and grcp_port is not None:
            parsed_url = urlparse(self.url)
            s = socket.socket(socket.AF_INET, socket.SOCK_STREAM)
            try:
                s.settimeout(1.0)  # we're only pinging the port, 1s is plenty
                s.connect((parsed_url.hostname, grcp_port))
                s.shutdown(2)
                s.close()
                channel = grpc.insecure_channel(
                    f"{parsed_url.hostname}:{grcp_port}",
                    options=[
                        ("grpc.max_send_message_length", MAX_GRPC_MESSAGE_LENGTH),
                        ("grpc.max_receive_message_length", MAX_GRPC_MESSAGE_LENGTH),
                    ],
                )
                self._grpc_stub = weaviate_pb2_grpc.WeaviateStub(channel)
            except (
                ConnectionRefusedError,
                TimeoutError,
                socket.timeout,
            ):  # self._grpc_stub stays None
                s.close()

        self._headers = {"content-type": "application/json"}
        if additional_headers is not None:
            if not isinstance(additional_headers, dict):
                raise TypeError(
                    f"'additional_headers' must be of type dict or None. Given type: {type(additional_headers)}."
                )
            self.__additional_headers = additional_headers
            for key, value in additional_headers.items():
                self._headers[key.lower()] = value

        self._proxies = _get_proxies(proxies, trust_env)

        # auth secrets can contain more information than a header (refresh tokens and lifetime) and therefore take
        # precedent over headers
        if "authorization" in self._headers and auth_client_secret is not None:
            _Warnings.auth_header_and_auth_secret()
            self._headers.pop("authorization")

        # if there are API keys included add them right away to headers
        if auth_client_secret is not None and isinstance(auth_client_secret, AuthApiKey):
            self._headers["authorization"] = "Bearer " + auth_client_secret.api_key

        self._session: Session
        self._shutdown_background_event: Optional[Event] = None

        if startup_period is not None:
            _check_positive_num(startup_period, "startup_period", int, include_zero=False)
            self.wait_for_weaviate(startup_period)

        self._create_session(auth_client_secret)
        self._add_adapter_to_session(connection_config)

        self._server_version = self.get_meta()["version"]
        if self._server_version < "1.14":
            _Warnings.weaviate_server_older_than_1_14(self._server_version)
        if is_weaviate_too_old(self._server_version):
            _Warnings.weaviate_too_old_vs_latest(self._server_version)

        try:
            pkg_info = requests.get(PYPI_PACKAGE_URL, timeout=PYPI_TIMEOUT).json()
            pkg_info = pkg_info.get("info", {})
            latest_version = pkg_info.get("version", "unknown version")
            if is_weaviate_client_too_old(client_version, latest_version):
                _Warnings.weaviate_client_too_old_vs_latest(client_version, latest_version)
        except requests.exceptions.RequestException:
            pass  # ignore any errors related to requests, it is a best-effort warning

    def _create_session(self, auth_client_secret: Optional[AuthCredentials]) -> None:
        """Creates a request session.

        Either through authlib.oauth2 if authentication is enabled or a normal request session otherwise.

        Raises
        ------
        ValueError
            If no authentication credentials provided but the Weaviate server has OpenID configured.
        """
        # API keys are separate from OIDC and do not need any config from weaviate
        if auth_client_secret is not None and isinstance(auth_client_secret, AuthApiKey):
            self._session = requests.Session()
            return

        if "authorization" in self._headers and auth_client_secret is None:
            self._session = requests.Session()
            return

        oidc_url = self.url + self._api_version_path + "/.well-known/openid-configuration"
        response = requests.get(
            oidc_url,
            headers=self._get_request_header(),
            timeout=self._timeout_config,
            proxies=self._proxies,
        )
        if response.status_code == 200:
            # Some setups are behind proxies that return some default page - for example a login - for all requests.
            # If the response is not json, we assume that this is the case and try unauthenticated access. Any auth
            # header provided by the user is unaffected.
            try:
                resp = response.json()
            except JSONDecodeError:
                _Warnings.auth_cannot_parse_oidc_config(oidc_url)
                self._session = requests.Session()
                return

            if auth_client_secret is not None and not isinstance(auth_client_secret, AuthApiKey):
                _auth = _Auth(resp, auth_client_secret, self)
                self._session = _auth.get_auth_session()

                if isinstance(auth_client_secret, AuthClientCredentials):
                    # credentials should only be saved for client credentials, otherwise use refresh token
                    self._create_background_token_refresh(_auth)
                else:
                    self._create_background_token_refresh()
            else:
                msg = f""""No login credentials provided. The weaviate instance at {self.url} requires login credentials.

                    Please check our documentation at https://weaviate.io/developers/weaviate/client-libraries/python#authentication
                    for more information about how to use authentication."""

                if is_weaviate_domain(self.url):
                    msg += """

                    You can instantiate the client with login credentials for WCS using

                    client = weaviate.Client(
                      url=YOUR_WEAVIATE_URL,
                      auth_client_secret=weaviate.AuthClientPassword(
                        username = YOUR_WCS_USER,
                        password = YOUR_WCS_PW,
                      ))
                    """
                raise AuthenticationFailedException(msg)
        elif response.status_code == 404 and auth_client_secret is not None:
            _Warnings.auth_with_anon_weaviate()
            self._session = requests.Session()
        else:
            self._session = requests.Session()

    def get_current_bearer_token(self) -> str:
        if "authorization" in self._headers:
            return self._headers["authorization"]
        elif isinstance(self._session, OAuth2Session):
            return f"Bearer {self._session.token['access_token']}"

        return ""

    def _add_adapter_to_session(self, connection_config: ConnectionConfig) -> None:
        adapter = HTTPAdapter(
            pool_connections=connection_config.session_pool_connections,
            pool_maxsize=connection_config.session_pool_maxsize,
        )
        self._session.mount("http://", adapter)
        self._session.mount("https://", adapter)

    def _create_background_token_refresh(self, _auth: Optional[_Auth] = None) -> None:
        """Create a background thread that periodically refreshes access and refresh tokens.

        While the underlying library refreshes tokens, it does not have an internal cronjob that checks every
        X-seconds if a token has expired. If there is no activity for longer than the refresh tokens lifetime, it will
        expire. Therefore, refresh manually shortly before expiration time is up."""
        assert isinstance(self._session, OAuth2Session)
        if "refresh_token" not in self._session.token and _auth is None:
            return

        expires_in: int = self._session.token.get(
            "expires_in", 60
        )  # use 1minute as token lifetime if not supplied
        self._shutdown_background_event = Event()

        def periodic_refresh_token(refresh_time: int, _auth: Optional[_Auth]) -> None:
            time.sleep(max(refresh_time - 30, 1))
            while (
                self._shutdown_background_event is not None
                and not self._shutdown_background_event.is_set()
            ):
                # use refresh token when available
                try:
                    if "refresh_token" in cast(OAuth2Session, self._session).token:
                        assert isinstance(self._session, OAuth2Session)
                        self._session.token = self._session.refresh_token(
                            self._session.metadata["token_endpoint"]
                        )
                        refresh_time = self._session.token.get("expires_in") - 30
                    else:
                        # client credentials usually does not contain a refresh token => get a new token using the
                        # saved credentials
                        assert _auth is not None
                        new_session = _auth.get_auth_session()
                        self._session.token = new_session.fetch_token()  # type: ignore
                except (RequestsHTTPError, ReadTimeout) as exc:
                    # retry again after one second, might be an unstable connection
                    refresh_time = 1
                    _Warnings.token_refresh_failed(exc)

                time.sleep(max(refresh_time, 1))

        demon = Thread(
            target=periodic_refresh_token,
            args=(expires_in, _auth),
            daemon=True,
            name="TokenRefresh",
        )
        demon.start()

    def close(self) -> None:
        """Shutdown connection class gracefully."""
        # in case an exception happens before definition of these members
        if (
            hasattr(self, "_shutdown_background_event")
            and self._shutdown_background_event is not None
        ):
            self._shutdown_background_event.set()
        if hasattr(self, "_session"):
            self._session.close()

    def _get_request_header(self) -> dict:
        """
        Returns the correct headers for a request.

        Returns
        -------
        dict
            Request header as a dict.
        """
        return self._headers

    def delete(
        self,
        path: str,
        weaviate_object: Optional[JSONPayload] = None,
        params: Optional[Dict[str, Any]] = None,
    ) -> requests.Response:
        """
        Make a DELETE request to the Weaviate server instance.

        Parameters
        ----------
        path : str
            Sub-path to the Weaviate resources. Must be a valid Weaviate sub-path.
            e.g. '/meta' or '/objects', without version.
        weaviate_object : dict, optional
            Object is used as payload for DELETE request. By default None.
        params : dict, optional
            Additional request parameters, by default None

        Returns
        -------
        requests.Response
            The response, if request was successful.

        Raises
        ------
        requests.ConnectionError
            If the DELETE request could not be made.
        """
        if self.embedded_db is not None:
            self.embedded_db.ensure_running()
        request_url = self.url + self._api_version_path + path

        return self._session.delete(
            url=request_url,
            json=weaviate_object,
            headers=self._get_request_header(),
            timeout=self._timeout_config,
            proxies=self._proxies,
            params=params,
        )

    def patch(
        self,
        path: str,
        weaviate_object: JSONPayload,
        params: Optional[Dict[str, Any]] = None,
    ) -> requests.Response:
        """
        Make a PATCH request to the Weaviate server instance.

        Parameters
        ----------
        path : str
            Sub-path to the Weaviate resources. Must be a valid Weaviate sub-path.
            e.g. '/meta' or '/objects', without version.
        weaviate_object : dict
            Object is used as payload for PATCH request.
        params : dict, optional
            Additional request parameters, by default None
        Returns
        -------
        requests.Response
            The response, if request was successful.

        Raises
        ------
        requests.ConnectionError
            If the PATCH request could not be made.
        """
        if self.embedded_db is not None:
            self.embedded_db.ensure_running()
        request_url = self.url + self._api_version_path + path

        return self._session.patch(
            url=request_url,
            json=weaviate_object,
            headers=self._get_request_header(),
            timeout=self._timeout_config,
            proxies=self._proxies,
            params=params,
        )

    def post(
        self,
        path: str,
        weaviate_object: JSONPayload,
        params: Optional[Dict[str, Any]] = None,
    ) -> requests.Response:
        """
        Make a POST request to the Weaviate server instance.

        Parameters
        ----------
        path : str
            Sub-path to the Weaviate resources. Must be a valid Weaviate sub-path.
            e.g. '/meta' or '/objects', without version.
        weaviate_object : dict
            Object is used as payload for POST request.
        params : dict, optional
            Additional request parameters, by default None
        external_url: Is an external (non-weaviate) url called

        Returns
        -------
        requests.Response
            The response, if request was successful.

        Raises
        ------
        requests.ConnectionError
            If the POST request could not be made.
        """
        if self.embedded_db is not None:
            self.embedded_db.ensure_running()
        request_url = self.url + self._api_version_path + path

        return self._session.post(
            url=request_url,
            json=weaviate_object,
            headers=self._get_request_header(),
            timeout=self._timeout_config,
            proxies=self._proxies,
            params=params,
        )

    def put(
        self,
        path: str,
        weaviate_object: JSONPayload,
        params: Optional[Dict[str, Any]] = None,
    ) -> requests.Response:
        """
        Make a PUT request to the Weaviate server instance.

        Parameters
        ----------
        path : str
            Sub-path to the Weaviate resources. Must be a valid Weaviate sub-path.
            e.g. '/meta' or '/objects', without version.
        weaviate_object : dict
            Object is used as payload for PUT request.
        params : dict, optional
            Additional request parameters, by default None
        Returns
        -------
        requests.Response
            The response, if request was successful.

        Raises
        ------
        requests.ConnectionError
            If the PUT request could not be made.
        """
        if self.embedded_db is not None:
            self.embedded_db.ensure_running()
        request_url = self.url + self._api_version_path + path

        return self._session.put(
            url=request_url,
            json=weaviate_object,
            headers=self._get_request_header(),
            timeout=self._timeout_config,
            proxies=self._proxies,
            params=params,
        )

    def get(
        self, path: str, params: Optional[Dict[str, Any]] = None, external_url: bool = False
    ) -> requests.Response:
        """Make a GET request.

        Parameters
        ----------
        path : str
            Sub-path to the Weaviate resources. Must be a valid Weaviate sub-path.
            e.g. '/meta' or '/objects', without version.
        params : dict, optional
            Additional request parameters, by default None
        external_url: Is an external (non-weaviate) url called

        Returns
        -------
        requests.Response
            The response if request was successful.

        Raises
        ------
        requests.ConnectionError
            If the GET request could not be made.
        """
        if self.embedded_db is not None:
            self.embedded_db.ensure_running()
        if params is None:
            params = {}

        if external_url:
            request_url = path
        else:
            request_url = self.url + self._api_version_path + path

        return self._session.get(
            url=request_url,
            headers=self._get_request_header(),
            timeout=self._timeout_config,
            params=params,
            proxies=self._proxies,
        )

    def head(
        self,
        path: str,
        params: Optional[Dict[str, Any]] = None,
    ) -> requests.Response:
        """
        Make a HEAD request to the server.

        Parameters
        ----------
        path : str
            Sub-path to the resources. Must be a valid sub-path.
            e.g. '/meta' or '/objects', without version.
        params : dict, optional
            Additional request parameters, by default None

        Returns
        -------
        requests.Response
            The response to the request.

        Raises
        ------
        requests.ConnectionError
            If the HEAD request could not be made.
        """
        if self.embedded_db is not None:
            self.embedded_db.ensure_running()
        request_url = self.url + self._api_version_path + path

        return self._session.head(
            url=request_url,
            headers=self._get_request_header(),
            timeout=self._timeout_config,
            proxies=self._proxies,
            params=params,
        )

    @property
    def timeout_config(self) -> TIMEOUT_TYPE_RETURN:
        """
        Getter/setter for `timeout_config`.

        Parameters
        ----------
        timeout_config : tuple(float, float), optional
            For Setter only: Set the timeout configuration for all requests to the Weaviate server.
            It can be a float or, a tuple of two floats:
                    (connect timeout, read timeout).
            If only one float is passed then both connect and read timeout will be set to
            that value.

        Returns
        -------
        Tuple[float, float]
            For Getter only: Requests Timeout configuration.
        """

        return self._timeout_config

    @timeout_config.setter
    def timeout_config(self, timeout_config: TIMEOUT_TYPE_RETURN) -> None:
        """
        Setter for `timeout_config`. (docstring should be only in the Getter)
        """

        self._timeout_config = timeout_config

    @property
    def proxies(self) -> dict:
        return self._proxies

    def wait_for_weaviate(self, startup_period: int) -> None:
        """
        Waits until weaviate is ready or the timelimit given in 'startup_period' has passed.

        Parameters
        ----------
        startup_period : int
            Describes how long the client will wait for weaviate to start in seconds.

        Raises
        ------
        WeaviateStartUpError
            If weaviate takes longer than the timelimit to respond.
        """

        ready_url = self.url + self._api_version_path + "/.well-known/ready"
        for _i in range(startup_period):
            try:
                requests.get(ready_url, headers=self._get_request_header()).raise_for_status()
                return
            except (RequestsHTTPError, RequestsConnectionError):
                time.sleep(1)

        try:
            requests.get(ready_url, headers=self._get_request_header()).raise_for_status()
            return
        except (RequestsHTTPError, RequestsConnectionError) as error:
            raise WeaviateStartUpError(
                f"Weaviate did not start up in {startup_period} seconds. Either the Weaviate URL {self.url} is wrong or Weaviate did not start up in the interval given in 'startup_period'."
            ) from error

    @property
    def grpc_stub(self) -> Optional[weaviate_pb2_grpc.WeaviateStub]:
        return self._grpc_stub

    @property
    def server_version(self) -> str:
        """
        Version of the weaviate instance.
        """
        return self._server_version

    @property
    def additional_headers(self) -> Dict[str, str]:
        return self.__additional_headers

    def get_meta(self) -> Dict[str, str]:
        """
        Returns the meta endpoint.
        """
        response = self.get(path="/meta")
        res = _decode_json_response_dict(response, "Meta endpoint")
        assert res is not None
        return res


def _get_epoch_time() -> int:
    """
    Get the current epoch time as an integer.

    Returns
    -------
    int
        Current epoch time.
    """

    dts = datetime.datetime.utcnow()
    return round(time.mktime(dts.timetuple()) + dts.microsecond / 1e6)


def _get_proxies(proxies: Union[dict, str, None], trust_env: bool) -> dict:
    """
    Get proxies as dict, compatible with 'requests' library.
    NOTE: 'proxies' has priority over 'trust_env', i.e. if 'proxies' is NOT None, 'trust_env'
    is ignored.

    Parameters
    ----------
    proxies : dict, str or None
        The proxies to use for requests. If it is a dict it should follow 'requests' library
        format (https://docs.python-requests.org/en/stable/user/advanced/#proxies). If it is
        a URL (str), a dict will be constructed with both 'http' and 'https' pointing to that
        URL. If None, no proxies will be used.
    trust_env : bool
        If True, the proxies will be read from ENV VARs (case insensitive):
            HTTP_PROXY/HTTPS_PROXY.
        NOTE: It is ignored if 'proxies' is NOT None.

    Returns
    -------
    dict
        A dictionary with proxies, either set from 'proxies' or read from ENV VARs.
    """

    if proxies is not None:
        if isinstance(proxies, str):
            return {
                "http": proxies,
                "https": proxies,
            }
        if isinstance(proxies, dict):
            return proxies
        raise TypeError(
            "If 'proxies' is not None, it must be of type dict or str. "
            f"Given type: {type(proxies)}."
        )

    if not trust_env:
        return {}

    http_proxy = (os.environ.get("HTTP_PROXY"), os.environ.get("http_proxy"))
    https_proxy = (os.environ.get("HTTPS_PROXY"), os.environ.get("https_proxy"))

    if not any(http_proxy + https_proxy):
        return {}

    proxies = {}
    if any(http_proxy):
        proxies["http"] = http_proxy[0] if http_proxy[0] else http_proxy[1]
    if any(https_proxy):
        proxies["https"] = https_proxy[0] if https_proxy[0] else https_proxy[1]

    return proxies<|MERGE_RESOLUTION|>--- conflicted
+++ resolved
@@ -48,14 +48,9 @@
 
 JSONPayload = Union[dict, list]
 Session = Union[requests.sessions.Session, OAuth2Session]
-<<<<<<< HEAD
 TIMEOUT_TYPE_RETURN = Tuple[NUMBER, NUMBER]
-PYPI_TIMEOUT = 1
+PYPI_TIMEOUT = 0.1
 MAX_GRPC_MESSAGE_LENGTH = 104858000  # 10mb, needs to be synchronized with GRPC server
-=======
-TIMEOUT_TYPE_RETURN = Tuple[NUMBERS, NUMBERS]
-PYPI_TIMEOUT = 0.1
->>>>>>> 7b7f1ad5
 
 
 class Connection:
