from dataclasses import dataclass
from typing import Dict, List, Optional, Type, Union

from pydantic import BaseModel

from weaviate.collection.classes.types import Properties
from weaviate.collection.classes.filters import _Filters
from weaviate.collection.classes.types import Properties
from weaviate.util import BaseEnum
from weaviate.weaviate_types import UUID


class HybridFusion(str, BaseEnum):
    RANKED = "FUSION_TYPE_RANKED"
    RELATIVE_SCORE = "FUSION_TYPE_RELATIVE_SCORE"


@dataclass
class Options:
    filters: Optional[_Filters] = None


@dataclass
class HybridOptions(Options):
    alpha: Optional[float] = None
    vector: Optional[List[float]] = None
    properties: Optional[List[str]] = None
    fusion_type: Optional[HybridFusion] = None
    limit: Optional[int] = None
    autocut: Optional[int] = None


@dataclass
class GetOptions(Options):
    limit: Optional[int] = None
    offset: Optional[int] = None
    after: Optional[UUID] = None


@dataclass
class BM25Options(Options):
    properties: Optional[List[str]] = None
    limit: Optional[int] = None
    autocut: Optional[int] = None


@dataclass
class NearMediaOptions(Options):
    certainty: Optional[float] = None
    distance: Optional[float] = None
    autocut: Optional[int] = None


@dataclass
class NearVectorOptions(NearMediaOptions):
    pass


@dataclass
class NearObjectOptions(NearMediaOptions):
    pass


class Move:
    def __init__(
        self,
        force: float,
        objects: Optional[Union[List[UUID], UUID]] = None,
        concepts: Optional[Union[List[str], str]] = None,
    ):
        if (objects is None or (isinstance(objects, list) and len(objects) == 0)) and (
            concepts is None or (isinstance(concepts, list) and len(concepts) == 0)
        ):
            raise ValueError("Either objects or concepts need to be given")

        self.force = force

        # accept single values, but make them a list
        if objects is None:
            self.__objects = None
        elif not isinstance(objects, list):
            self.__objects = [str(objects)]
        else:
            self.__objects = [str(obj_uuid) for obj_uuid in objects]

        if concepts is None:
            self.__concepts = None
        elif not isinstance(concepts, list):
            self.__concepts = [concepts]
        else:
            self.__concepts = concepts

    @property
    def objects_list(self) -> Optional[List[str]]:
        return self.__objects

    @property
    def concepts_list(self) -> Optional[List[str]]:
        return self.__concepts


@dataclass
class NearTextOptions(NearMediaOptions):
    move_to: Optional[Move] = None
    move_away: Optional[Move] = None
    filters: Optional[_Filters] = None


@dataclass
class NearImageOptions(NearMediaOptions):
    pass


@dataclass
class NearAudioOptions(NearMediaOptions):
    pass


@dataclass
class NearVideoOptions(NearMediaOptions):
    pass


@dataclass
class MetadataQuery:
    uuid: bool = False
    vector: bool = False
    creation_time_unix: bool = False
    last_update_time_unix: bool = False
    distance: bool = False
    certainty: bool = False
    score: bool = False
    explain_score: bool = False


class LinkTo(BaseModel):
    link_on: str
    properties: "PROPERTIES"
    metadata: MetadataQuery

    def __hash__(self) -> int:  # for set
        return hash(str(self))


class LinkToMultiTarget(LinkTo):
    target_collection: str


PROPERTIES = Union[List[Union[str, LinkTo]], str]


@dataclass
class ReturnValues:
<<<<<<< HEAD
    properties: Union[PROPERTIES, Type[Properties], None] = None
=======
    properties: Optional[Union[PROPERTIES, Type[Properties]]] = None
>>>>>>> 98458c9f
    metadata: Optional[MetadataQuery] = None


@dataclass
class RefProps:
    meta: MetadataQuery
    refs: Dict[str, "RefProps"]<|MERGE_RESOLUTION|>--- conflicted
+++ resolved
@@ -3,7 +3,6 @@
 
 from pydantic import BaseModel
 
-from weaviate.collection.classes.types import Properties
 from weaviate.collection.classes.filters import _Filters
 from weaviate.collection.classes.types import Properties
 from weaviate.util import BaseEnum
@@ -151,11 +150,7 @@
 
 @dataclass
 class ReturnValues:
-<<<<<<< HEAD
-    properties: Union[PROPERTIES, Type[Properties], None] = None
-=======
     properties: Optional[Union[PROPERTIES, Type[Properties]]] = None
->>>>>>> 98458c9f
     metadata: Optional[MetadataQuery] = None
 
 
