from dataclasses import dataclass
from typing import Dict, List, Optional, Union

<<<<<<< HEAD
from pydantic import BaseModel, Field
=======
from pydantic import Field
>>>>>>> 5326e7ff

from weaviate.collection.classes.types import WeaviateInput
from weaviate.util import BaseEnum
from weaviate.weaviate_types import UUID


class HybridFusion(str, BaseEnum):
    RANKED = "FUSION_TYPE_RANKED"
    RELATIVE_SCORE = "FUSION_TYPE_RELATIVE_SCORE"


class Move:
    def __init__(
        self,
        force: float,
        objects: Optional[Union[List[UUID], UUID]] = None,
        concepts: Optional[Union[List[str], str]] = None,
    ):
        if (objects is None or (isinstance(objects, list) and len(objects) == 0)) and (
            concepts is None or (isinstance(concepts, list) and len(concepts) == 0)
        ):
            raise ValueError("Either objects or concepts need to be given")

        self.force = force

        # accept single values, but make them a list
        if objects is None:
            self.__objects = None
        elif not isinstance(objects, list):
            self.__objects = [str(objects)]
        else:
            self.__objects = [str(obj_uuid) for obj_uuid in objects]

        if concepts is None:
            self.__concepts = None
        elif not isinstance(concepts, list):
            self.__concepts = [concepts]
        else:
            self.__concepts = concepts

    @property
    def objects_list(self) -> Optional[List[str]]:
        return self.__objects

    @property
    def concepts_list(self) -> Optional[List[str]]:
        return self.__concepts


class MetadataQuery(WeaviateInput):
    uuid: bool = False
    vector: bool = False
    creation_time_unix: bool = False
    last_update_time_unix: bool = False
    distance: bool = False
    certainty: bool = False
    score: bool = False
    explain_score: bool = False
    is_consistent: bool = False


class Sort(WeaviateInput):
    prop: str
    ascending: bool = True


class LinkTo(WeaviateInput):
    link_on: str
<<<<<<< HEAD
    properties: Optional["PROPERTIES"] = Field(default=None)
    metadata: Optional[MetadataQuery] = Field(default=None)
=======
    return_properties: "PROPERTIES" = Field(default=[])
    return_metadata: MetadataQuery = Field(default=MetadataQuery())
>>>>>>> 5326e7ff

    def __hash__(self) -> int:  # for set
        return hash(str(self))


class LinkToMultiTarget(LinkTo):
    target_collection: str


PROPERTY = Union[str, LinkTo]
PROPERTIES = Union[List[PROPERTY], PROPERTY]


@dataclass
class RefProps:
    meta: MetadataQuery
    refs: Dict[str, "RefProps"]<|MERGE_RESOLUTION|>--- conflicted
+++ resolved
@@ -1,11 +1,7 @@
 from dataclasses import dataclass
 from typing import Dict, List, Optional, Union
 
-<<<<<<< HEAD
-from pydantic import BaseModel, Field
-=======
 from pydantic import Field
->>>>>>> 5326e7ff
 
 from weaviate.collection.classes.types import WeaviateInput
 from weaviate.util import BaseEnum
@@ -74,13 +70,8 @@
 
 class LinkTo(WeaviateInput):
     link_on: str
-<<<<<<< HEAD
-    properties: Optional["PROPERTIES"] = Field(default=None)
-    metadata: Optional[MetadataQuery] = Field(default=None)
-=======
-    return_properties: "PROPERTIES" = Field(default=[])
-    return_metadata: MetadataQuery = Field(default=MetadataQuery())
->>>>>>> 5326e7ff
+    return_properties: Optional["PROPERTIES"] = Field(default=None)
+    return_metadata: Optional[MetadataQuery] = Field(default=None)
 
     def __hash__(self) -> int:  # for set
         return hash(str(self))
