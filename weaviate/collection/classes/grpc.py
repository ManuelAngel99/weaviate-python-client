from dataclasses import dataclass
from typing import Dict, List, Optional, Union

from pydantic import Field

from weaviate.collection.classes.types import WeaviateInput
from weaviate.util import BaseEnum
from weaviate.types import UUID


class HybridFusion(str, BaseEnum):
    RANKED = "FUSION_TYPE_RANKED"
    RELATIVE_SCORE = "FUSION_TYPE_RELATIVE_SCORE"


class Move:
    def __init__(
        self,
        force: float,
        objects: Optional[Union[List[UUID], UUID]] = None,
        concepts: Optional[Union[List[str], str]] = None,
    ):
        if (objects is None or (isinstance(objects, list) and len(objects) == 0)) and (
            concepts is None or (isinstance(concepts, list) and len(concepts) == 0)
        ):
            raise ValueError("Either objects or concepts need to be given")

        self.force = force

        # accept single values, but make them a list
        if objects is None:
            self.__objects = None
        elif not isinstance(objects, list):
            self.__objects = [str(objects)]
        else:
            self.__objects = [str(obj_uuid) for obj_uuid in objects]

        if concepts is None:
            self.__concepts = None
        elif not isinstance(concepts, list):
            self.__concepts = [concepts]
        else:
            self.__concepts = concepts

    @property
    def objects_list(self) -> Optional[List[str]]:
        return self.__objects

    @property
    def concepts_list(self) -> Optional[List[str]]:
        return self.__concepts


class MetadataQuery(WeaviateInput):
    uuid: bool = Field(default=False)
    vector: bool = Field(default=False)
    creation_time_unix: bool = Field(default=False)
    last_update_time_unix: bool = Field(default=False)
    distance: bool = Field(default=False)
    certainty: bool = Field(default=False)
    score: bool = Field(default=False)
    explain_score: bool = Field(default=False)
    is_consistent: bool = Field(default=False)


class Generate(WeaviateInput):
    single_prompt: Optional[str] = Field(default=None)
    grouped_task: Optional[str] = Field(default=None)
    grouped_properties: Optional[List[str]] = Field(default=None)


class Sort(WeaviateInput):
    prop: str
    ascending: bool = Field(default=True)


<<<<<<< HEAD
class GroupBy(WeaviateInput):
    prop: str
    number_of_groups: int
    objects_per_group: int


class FromReference(WeaviateInput):
=======
class LinkTo(WeaviateInput):
>>>>>>> f23f041f
    link_on: str
    return_properties: Optional["PROPERTIES"] = Field(default=None)
    return_metadata: Optional[MetadataQuery] = Field(default=None)

    def __hash__(self) -> int:  # for set
        return hash(str(self))


class FromReferenceMultiTarget(FromReference):
    target_collection: str


PROPERTY = Union[str, FromReference]
PROPERTIES = Union[List[PROPERTY], PROPERTY]


@dataclass
class RefProps:
    meta: MetadataQuery
    refs: Dict[str, "RefProps"]<|MERGE_RESOLUTION|>--- conflicted
+++ resolved
@@ -74,17 +74,7 @@
     ascending: bool = Field(default=True)
 
 
-<<<<<<< HEAD
-class GroupBy(WeaviateInput):
-    prop: str
-    number_of_groups: int
-    objects_per_group: int
-
-
 class FromReference(WeaviateInput):
-=======
-class LinkTo(WeaviateInput):
->>>>>>> f23f041f
     link_on: str
     return_properties: Optional["PROPERTIES"] = Field(default=None)
     return_metadata: Optional[MetadataQuery] = Field(default=None)
