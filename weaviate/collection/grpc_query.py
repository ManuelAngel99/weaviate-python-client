--- conflicted
+++ resolved
@@ -71,15 +71,10 @@
 
 @dataclass
 class SearchResult:
-<<<<<<< HEAD
+    """Represents a single search result from Weaviate."""
+
     properties: search_get_v1_pb2.PropertiesResult
     metadata: search_get_v1_pb2.MetadataResult
-=======
-    """Represents a single search result from Weaviate."""
-
-    properties: weaviate_pb2.ResultProperties
-    additional_properties: weaviate_pb2.ResultAdditionalProps
->>>>>>> 95a5cc1e
 
 
 @dataclass
@@ -332,13 +327,8 @@
                 uuids=move_away._objects_list,
             )
         if move_to is not None:
-<<<<<<< HEAD
             self._near_text_move_to = search_get_v1_pb2.NearTextSearch.Move(
-                force=move_to.force, concepts=move_to.concepts_list, uuids=move_to.objects_list
-=======
-            self._near_text_move_to = weaviate_pb2.NearTextSearchParams.Move(
                 force=move_to.force, concepts=move_to._concepts_list, uuids=move_to._objects_list
->>>>>>> 95a5cc1e
             )
 
         self._generative = generative
@@ -491,13 +481,8 @@
                     if self._hybrid_query is not None
                     else None,
                     tenant=self._tenant,
-<<<<<<< HEAD
-                    filters=FilterToGRPC.convert(self._filters),
+                    filters=_FilterToGRPC.convert(self._filters),
                     near_text=search_get_v1_pb2.NearTextSearch(
-=======
-                    filters=_FilterToGRPC.convert(self._filters),
-                    near_text=weaviate_pb2.NearTextSearchParams(
->>>>>>> 95a5cc1e
                         query=self._near_text,
                         certainty=self._near_certainty,
                         distance=self._near_distance,
