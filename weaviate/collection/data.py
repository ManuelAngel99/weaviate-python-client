--- conflicted
+++ resolved
@@ -18,7 +18,6 @@
 from google.protobuf.struct_pb2 import Struct
 from requests.exceptions import ConnectionError as RequestsConnectionError
 
-from weaviate.collection.config import _ConfigBase
 from weaviate.collection.classes.data import (
     BatchReference,
     DataObject,
@@ -27,22 +26,12 @@
     GetObjectsMetadata,
     IncludesModel,
     _BatchReturn,
-    ReferenceTo,
-    ReferenceToMultiTarget,
 )
-<<<<<<< HEAD
 from weaviate.collection.classes.internal import _Object, _metadata_from_dict, Reference
 from weaviate.collection.classes.orm import (
     Model,
 )
-from weaviate.collection.classes.types import Properties
-=======
-from weaviate.collection.classes.internal import _Object, _metadata_from_dict
-from weaviate.collection.classes.orm import (
-    Model,
-)
 from weaviate.collection.classes.types import Properties, TProperties
->>>>>>> 98458c9f
 from weaviate.collection.grpc_batch import _BatchGRPC
 from weaviate.connect import Connection
 from weaviate.data.replication import ConsistencyLevel
@@ -66,10 +55,6 @@
     ) -> None:
         self._connection = connection
         self.name = name
-<<<<<<< HEAD
-        self.__config = config
-=======
->>>>>>> 98458c9f
         self._consistency_level = consistency_level
         self._tenant = tenant
         self._batch = _BatchGRPC(connection)
@@ -484,10 +469,6 @@
         connection: Connection,
         name: str,
         model: Type[Model],
-<<<<<<< HEAD
-        config: _ConfigBase,
-=======
->>>>>>> 98458c9f
         consistency_level: Optional[ConsistencyLevel],
         tenant: Optional[str],
     ):
