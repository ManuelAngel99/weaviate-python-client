from weaviate.collection.classes.config import (
<<<<<<< HEAD
    CollectionConfig,
    ConfigFactory,
=======
>>>>>>> 63f37d8e
    DataType,
    Multi2VecField,
    Property,
    PropertyVectorizerConfig,
    ReferenceProperty,
    ReferencePropertyMultiTarget,
    Tokenization,
    VectorizerFactory,
    VectorDistance,
    VectorIndexType,
)
from weaviate.collection.classes.data import (
    DataObject,
    GetObjectByIdMetadata,
    GetObjectsMetadata,
    ReferenceTo,
    ReferenceToMultiTarget,
)
from weaviate.collection.classes.grpc import (
    HybridFusion,
    LinkTo,
    LinkToMultiTarget,
    MetadataQuery,
)
from weaviate.collection.classes.internal import Reference
from weaviate.collection.classes.orm import (
    BaseProperty,
    CollectionModelConfig,
)
from weaviate.collection.classes.tenants import Tenant

__all__ = [
    "BaseProperty",
    "CollectionModelConfig",
    "ConfigFactory",
    "DataObject",
    "DataType",
    "HybridFusion",
    "GetObjectByIdMetadata",
    "GetObjectsMetadata",
    "LinkTo",
    "LinkToMultiTarget",
    "MetadataQuery",
    "Multi2VecField",
    "ReferenceProperty",
    "ReferencePropertyMultiTarget",
    "Property",
    "PropertyVectorizerConfig",
    "Reference",
    "ReferenceTo",
    "ReferenceToMultiTarget",
    "Tenant",
    "Tokenization",
    "VectorizerFactory",
    "VectorDistance",
    "VectorIndexType",
]<|MERGE_RESOLUTION|>--- conflicted
+++ resolved
@@ -1,9 +1,5 @@
 from weaviate.collection.classes.config import (
-<<<<<<< HEAD
-    CollectionConfig,
     ConfigFactory,
-=======
->>>>>>> 63f37d8e
     DataType,
     Multi2VecField,
     Property,
