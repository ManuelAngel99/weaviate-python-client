--- conflicted
+++ resolved
@@ -583,11 +583,7 @@
 
 
 def _check_positive_num(
-<<<<<<< HEAD
-    value: NUMBER, arg_name: str, data_type: type, include_zero: bool = False
-=======
     value: Any, arg_name: str, data_type: type, include_zero: bool = False
->>>>>>> d383f048
 ) -> None:
     """
     Check if the `value` of the `arg_name` is a positive number.
@@ -755,11 +751,7 @@
         If 'timeout_config' is/contains negative number/s.
     """
 
-<<<<<<< HEAD
-    def check_number(num: NUMBER):
-=======
-    def check_number(num: Union[NUMBERS, Tuple[NUMBERS, NUMBERS], None]) -> bool:
->>>>>>> d383f048
+    def check_number(num: Union[NUMBER, Tuple[NUMBER, NUMBER], None]) -> bool:
         return isinstance(num, float) or isinstance(num, int)
 
     if (isinstance(timeout_config, float) or isinstance(timeout_config, int)) and not isinstance(
