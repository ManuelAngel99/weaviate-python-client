--- conflicted
+++ resolved
@@ -369,14 +369,10 @@
         return_properties: Optional[PROPERTIES] = None,
         return_references: Optional[REFERENCES] = None,
     ) -> search_get_pb2.SearchReply:
-<<<<<<< HEAD
-        self._near_vector_vec = _get_vector_v4(near_vector)
-=======
         if self._validate_arguments:
             _validate_input(_ValidateArgument([List], "near_vector", near_vector))
 
-        self._near_vector_vec = near_vector
->>>>>>> 12a2d546
+        self._near_vector_vec = _get_vector_v4(near_vector)
         self.__parse_near_options(certainty, distance)
         self.__parse_common(
             limit=limit,
