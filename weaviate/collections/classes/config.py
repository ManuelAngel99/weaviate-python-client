from abc import abstractmethod
from dataclasses import dataclass
from enum import Enum
from typing import (
    Any,
    ClassVar,
    Dict,
    List,
    Literal,
    Optional,
    Sequence,
    Type,
    TypeVar,
    Union,
)

from typing_extensions import TypeAlias

from pydantic import AnyHttpUrl, BaseModel, ConfigDict, Field, field_validator

from weaviate.util import _capitalize_first_letter
from weaviate.collections.classes.config_vectorizers import (
    _Vectorizer,
    _VectorizerConfigCreate,
    CohereModel,
    Vectorizers as VectorizersAlias,
    VectorDistances as VectorDistancesAlias,
)

from weaviate.collections.classes.config_base import _ConfigBase, _ConfigCreateModel

from weaviate.collections.classes.config_vector_index import (
    _QuantizerConfigCreate,
    _VectorIndexConfigCreate,
    VectorIndexType as VectorIndexTypeAlias,
)

from weaviate.collections.classes.config_named_vectors import (
    _NamedVectorConfigCreate,
    _NamedVectors,
)

# BC for direct imports
Vectorizers: TypeAlias = VectorizersAlias
VectorIndexType: TypeAlias = VectorIndexTypeAlias
VectorDistances: TypeAlias = VectorDistancesAlias


class ConsistencyLevel(str, Enum):
    """The consistency levels when writing to Weaviate with replication enabled.

    Attributes:
        ALL: Wait for confirmation of write success from all, `N`, replicas.
        ONE: Wait for confirmation of write success from only one replica.
        QUORUM: Wait for confirmation of write success from a quorum: `N/2+1`, of replicas.
    """

    ALL = "ALL"
    ONE = "ONE"
    QUORUM = "QUORUM"


class DataType(str, Enum):
    """The available primitive data types in Weaviate.

    Attributes:
        TEXT: Text data type.
        TEXT_ARRAY: Text array data type.
        INT: Integer data type.
        INT_ARRAY: Integer array data type.
        BOOL: Boolean data type.
        BOOL_ARRAY: Boolean array data type.
        NUMBER: Number data type.
        NUMBER_ARRAY: Number array data type.
        DATE: Date data type.
        DATE_ARRAY: Date array data type.
        UUID: UUID data type.
        UUID_ARRAY: UUID array data type.
        GEO_COORDINATES: Geo coordinates data type.
        BLOB: Blob data type.
        PHONE_NUMBER: Phone number data type.
        OBJECT: Object data type.
        OBJECT_ARRAY: Object array data type.
    """

    TEXT = "text"
    TEXT_ARRAY = "text[]"
    INT = "int"
    INT_ARRAY = "int[]"
    BOOL = "boolean"
    BOOL_ARRAY = "boolean[]"
    NUMBER = "number"
    NUMBER_ARRAY = "number[]"
    DATE = "date"
    DATE_ARRAY = "date[]"
    UUID = "uuid"
    UUID_ARRAY = "uuid[]"
    GEO_COORDINATES = "geoCoordinates"
    BLOB = "blob"
    PHONE_NUMBER = "phoneNumber"
    OBJECT = "object"
    OBJECT_ARRAY = "object[]"


class Tokenization(str, Enum):
    """The available inverted index tokenization methods for text properties in Weaviate.

    Attributes:
        `WORD`
            Tokenize by word.
        `WHITESPACE`
            Tokenize by whitespace.
        `LOWERCASE`
            Tokenize by lowercase.
        `FIELD`
            Tokenize by field.
    """

    WORD = "word"
    WHITESPACE = "whitespace"
    LOWERCASE = "lowercase"
    FIELD = "field"


class GenerativeSearches(str, Enum):
    """The available generative search modules in Weaviate.

    These modules generate text from text-based inputs.
    See the [docs](https://weaviate.io/developers/weaviate/modules/reader-generator-modules) for more details.

    Attributes:
        `OPENAI`
            Weaviate module backed by OpenAI and Azure-OpenAI generative models.
        `COHERE`
            Weaviate module backed by Cohere generative models.
        `PALM`
            Weaviate module backed by PaLM generative models.
        `AWS`
            Weaviate module backed by AWS Bedrock generative models.
    """

    OPENAI = "generative-openai"
    COHERE = "generative-cohere"
    PALM = "generative-palm"
    AWS = "generative-aws"
    ANYSCALE = "generative-anyscale"


class Rerankers(str, Enum):
    """The available reranker modules in Weaviate.

    These modules rerank the results of a search query.
    See the [docs](https://weaviate.io/developers/weaviate/modules/retriever-vectorizer-modules#re-ranking) for more details.

    Attributes:
        `NONE`
            No reranker.
        `COHERE`
            Weaviate module backed by Cohere reranking models.
        `TRANSFORMERS`
            Weaviate module backed by Transformers reranking models.
    """

    NONE = "none"
    COHERE = "reranker-cohere"
    TRANSFORMERS = "reranker-transformers"


class StopwordsPreset(str, Enum):
    """Preset stopwords to use in the `Stopwords` class.

    Attributes:
        `EN`
            English stopwords.
        `NONE`
            No stopwords.
    """

    NONE = "none"
    EN = "en"


class PQEncoderType(str, Enum):
    """Type of the PQ encoder.

    Attributes:
        `KMEANS`
            K-means encoder.
        `TILE`
            Tile encoder.
    """

    KMEANS = "kmeans"
    TILE = "tile"


class PQEncoderDistribution(str, Enum):
    """Distribution of the PQ encoder.

    Attributes:
        `LOG_NORMAL`
            Log-normal distribution.
        `NORMAL`
            Normal distribution.
    """

    LOG_NORMAL = "log-normal"
    NORMAL = "normal"


class _ConfigUpdateModel(BaseModel):
    model_config = ConfigDict(strict=True)

    def merge_with_existing(self, schema: Dict[str, Any]) -> Dict[str, Any]:
        for cls_field in self.model_fields:
            val = getattr(self, cls_field)
            if val is None:
                continue
            if isinstance(val, Enum):
                schema[cls_field] = str(val.value)
            elif isinstance(val, (int, float, bool, str, list)):
                schema[cls_field] = val
            elif isinstance(val, _QuantizerConfigUpdate):
                schema[val.quantizer_name()] = val.merge_with_existing(schema[val.quantizer_name()])
            else:
                assert isinstance(val, _ConfigUpdateModel)
                schema[cls_field] = val.merge_with_existing(schema[cls_field])
        return schema


class _PQEncoderConfigCreate(_ConfigCreateModel):
    type_: Optional[PQEncoderType] = Field(serialization_alias="type")
    distribution: Optional[PQEncoderDistribution]


class _PQEncoderConfigUpdate(_ConfigUpdateModel):
    type_: Optional[PQEncoderType]
    distribution: Optional[PQEncoderDistribution]

    def merge_with_existing(self, schema: Dict[str, Any]) -> Dict[str, Any]:
        """Must be done manually since Pydantic does not work well with type and type_.

        Errors shadowing type occur if we want to use type as a field name.
        """
        if self.type_ is not None:
            schema["type"] = str(self.type_.value)
        if self.distribution is not None:
            schema["distribution"] = str(self.distribution.value)
        return schema


class _PQConfigCreate(_QuantizerConfigCreate):
    bitCompression: Optional[bool]
    centroids: Optional[int]
    encoder: _PQEncoderConfigCreate
    segments: Optional[int]
    trainingLimit: Optional[int]

    @staticmethod
    def quantizer_name() -> str:
        return "pq"


class _BQConfigCreate(_QuantizerConfigCreate):
    cache: Optional[bool]
    rescoreLimit: Optional[int]

    @staticmethod
    def quantizer_name() -> str:
        return "bq"


class _QuantizerConfigUpdate(_ConfigUpdateModel):
    @staticmethod
    @abstractmethod
    def quantizer_name() -> str:
        ...


class _PQConfigUpdate(_QuantizerConfigUpdate):
    bitCompression: Optional[bool]
    centroids: Optional[int]
    enabled: Optional[bool]
    segments: Optional[int]
    trainingLimit: Optional[int]
    encoder: Optional[_PQEncoderConfigUpdate]

    @staticmethod
    def quantizer_name() -> str:
        return "pq"


class _BQConfigUpdate(_QuantizerConfigUpdate):
    rescoreLimit: Optional[int]

    @staticmethod
    def quantizer_name() -> str:
        return "bq"


class _VectorIndexSkipConfigCreate(_VectorIndexConfigCreate):
    skip: bool = True

    @staticmethod
    def vector_index_type() -> VectorIndexType:
        return VectorIndexType.HNSW


class _VectorIndexHNSWConfigCreate(_VectorIndexConfigCreate):
    cleanupIntervalSeconds: Optional[int]
    dynamicEfMin: Optional[int]
    dynamicEfMax: Optional[int]
    dynamicEfFactor: Optional[int]
    efConstruction: Optional[int]
    ef: Optional[int]
    flatSearchCutoff: Optional[int]
    maxConnections: Optional[int]

    @staticmethod
    def vector_index_type() -> VectorIndexType:
        return VectorIndexType.HNSW


class _VectorIndexFlatConfigCreate(_VectorIndexConfigCreate):
    @staticmethod
    def vector_index_type() -> VectorIndexType:
        return VectorIndexType.FLAT


class _VectorIndexConfigHNSWUpdate(_ConfigUpdateModel):
    dynamicEfFactor: Optional[int]
    dynamicEfMin: Optional[int]
    dynamicEfMax: Optional[int]
    ef: Optional[int]
    flatSearchCutoff: Optional[int]
    vectorCacheMaxObjects: Optional[int]
    quantizer: Optional[_PQConfigUpdate]


class _VectorIndexConfigFlatUpdate(_ConfigUpdateModel):
    vectorCacheMaxObjects: Optional[int]
    quantizer: Optional[_BQConfigUpdate]


class _ShardingConfigCreate(_ConfigCreateModel):
    virtualPerPhysical: Optional[int]
    desiredCount: Optional[int]
    actualCount: Optional[int]
    desiredVirtualCount: Optional[int]
    actualVirtualCount: Optional[int]
    key: str = "_id"
    strategy: str = "hash"
    function: str = "murmur3"


class _ReplicationConfigCreate(_ConfigCreateModel):
    factor: Optional[int]


class _ReplicationConfigUpdate(_ConfigUpdateModel):
    factor: Optional[int]


class _BM25ConfigCreate(_ConfigCreateModel):
    b: float
    k1: float


class _BM25ConfigUpdate(_ConfigUpdateModel):
    b: Optional[float]
    k1: Optional[float]


class _StopwordsCreate(_ConfigCreateModel):
    preset: Optional[StopwordsPreset]
    additions: Optional[List[str]]
    removals: Optional[List[str]]


class _StopwordsUpdate(_ConfigUpdateModel):
    preset: Optional[StopwordsPreset]
    additions: Optional[List[str]]
    removals: Optional[List[str]]


class _InvertedIndexConfigCreate(_ConfigCreateModel):
    bm25: Optional[_BM25ConfigCreate]
    cleanupIntervalSeconds: Optional[int]
    indexTimestamps: Optional[bool]
    indexPropertyLength: Optional[bool]
    indexNullState: Optional[bool]
    stopwords: _StopwordsCreate


class _InvertedIndexConfigUpdate(_ConfigUpdateModel):
    bm25: Optional[_BM25ConfigUpdate]
    cleanupIntervalSeconds: Optional[int]
    stopwords: Optional[_StopwordsUpdate]


class _MultiTenancyConfigCreate(_ConfigCreateModel):
    enabled: bool


class _MultiTenancyConfigUpdate(_ConfigUpdateModel):
    enabled: Optional[bool] = None


class _GenerativeConfigCreate(_ConfigCreateModel):
    generative: GenerativeSearches


class _GenerativeAnyscale(_GenerativeConfigCreate):
    generative: GenerativeSearches = Field(
        default=GenerativeSearches.ANYSCALE, frozen=True, exclude=True
    )
    temperature: Optional[float]
    model: Optional[str]


class _GenerativeOpenAIConfigBase(_GenerativeConfigCreate):
    generative: GenerativeSearches = Field(
        default=GenerativeSearches.OPENAI, frozen=True, exclude=True
    )
    baseURL: Optional[AnyHttpUrl]
    frequencyPenaltyProperty: Optional[float]
    presencePenaltyProperty: Optional[float]
    maxTokensProperty: Optional[int]
    temperatureProperty: Optional[float]
    topPProperty: Optional[float]

    def _to_dict(self) -> Dict[str, Any]:
        ret_dict = super()._to_dict()
        if self.baseURL is not None:
            ret_dict["baseURL"] = self.baseURL.unicode_string()
        return ret_dict


class _GenerativeOpenAIConfig(_GenerativeOpenAIConfigBase):
    model: Optional[str]


class _GenerativeAzureOpenAIConfig(_GenerativeOpenAIConfigBase):
    resourceName: str
    deploymentId: str


class _GenerativeCohereConfig(_GenerativeConfigCreate):
    generative: GenerativeSearches = Field(
        default=GenerativeSearches.COHERE, frozen=True, exclude=True
    )
    baseURL: Optional[AnyHttpUrl]
    kProperty: Optional[int]
    model: Optional[str]
    maxTokensProperty: Optional[int]
    returnLikelihoodsProperty: Optional[str]
    stopSequencesProperty: Optional[List[str]]
    temperatureProperty: Optional[float]

    def _to_dict(self) -> Dict[str, Any]:
        ret_dict = super()._to_dict()
        if self.baseURL is not None:
            ret_dict["baseURL"] = self.baseURL.unicode_string()
        return ret_dict


class _GenerativePaLMConfig(_GenerativeConfigCreate):
    generative: GenerativeSearches = Field(
        default=GenerativeSearches.PALM, frozen=True, exclude=True
    )
    apiEndpoint: Optional[str]
    maxOutputTokens: Optional[int]
    modelId: Optional[str]
    projectId: str
    temperature: Optional[float]
    topK: Optional[int]
    topP: Optional[float]


class _GenerativeAWSConfig(_GenerativeConfigCreate):
    generative: GenerativeSearches = Field(
        default=GenerativeSearches.AWS, frozen=True, exclude=True
    )
    model: str
    region: str


class _RerankerConfigCreate(_ConfigCreateModel):
    reranker: Rerankers


RerankerCohereModel = Literal["rerank-english-v2.0", "rerank-multilingual-v2.0"]


class _RerankerCohereConfig(_RerankerConfigCreate):
    reranker: Rerankers = Field(default=Rerankers.COHERE, frozen=True, exclude=True)
    model: Optional[Union[RerankerCohereModel, str]] = Field(default=None)


class _RerankerTransformersConfig(_RerankerConfigCreate):
    reranker: Rerankers = Field(default=Rerankers.TRANSFORMERS, frozen=True, exclude=True)


<<<<<<< HEAD
=======
CohereModel = Literal[
    "embed-multilingual-v2.0",
    "embed-multilingual-v3.0",
    "embed-multilingual-light-v3.0",
    "small",
    "medium",
    "large",
    "multilingual-22-12",
    "embed-english-v2.0",
    "embed-english-light-v2.0",
    "embed-english-v3.0",
    "embed-english-light-v3.0",
]
CohereTruncation = Literal["NONE", "START", "END", "LEFT", "RIGHT"]
OpenAIModel = Literal["text-embedding-3-small", "text-embedding-3-large", "text-embedding-ada-002"]
JinaModels = Literal["jina-embeddings-v2-base-en", "jina-embeddings-v2-small-en"]
AWSModel = Literal[
    "amazon.titan-embed-text-v1",
    "cohere.embed-english-v3",
    "cohere.embed-multilingual-v3",
]
AWSService = Literal[
    "bedrock",
    "sagemaker",
]


>>>>>>> 369a439b
class _Generative:
    """Use this factory class to create the correct object for the `generative_config` argument in the `collections.create()` method.

    Each staticmethod provides options specific to the named generative search module in the function's name. Under-the-hood data validation steps
    will ensure that any mis-specifications will be caught before the request is sent to Weaviate.
    """

    @staticmethod
    def anyscale(
        model: Optional[str] = None,
        temperature: Optional[float] = None,
    ) -> _GenerativeConfigCreate:
        return _GenerativeAnyscale(model=model, temperature=temperature)

    @staticmethod
    def openai(
        model: Optional[str] = None,
        frequency_penalty: Optional[float] = None,
        max_tokens: Optional[int] = None,
        presence_penalty: Optional[float] = None,
        temperature: Optional[float] = None,
        top_p: Optional[float] = None,
        base_url: Optional[AnyHttpUrl] = None,
    ) -> _GenerativeConfigCreate:
        """Create a `_GenerativeOpenAIConfig` object for use when performing AI generation using the `generative-openai` module.

        See the [documentation](https://weaviate.io/developers/weaviate/modules/reader-generator-modules/generative-openai)
        for detailed usage.

        Arguments:
            `model`
                The model to use. Defaults to `None`, which uses the server-defined default
            `frequency_penalty`
                The frequency penalty to use. Defaults to `None`, which uses the server-defined default
            `max_tokens`
                The maximum number of tokens to generate. Defaults to `None`, which uses the server-defined default
            `presence_penalty`
                The presence penalty to use. Defaults to `None`, which uses the server-defined default
            `temperature`
                The temperature to use. Defaults to `None`, which uses the server-defined default
            `top_p`
                The top P to use. Defaults to `None`, which uses the server-defined default
            `base_url`
                The base URL where the API request should go. Defaults to `None`, which uses the server-defined default
        """
        return _GenerativeOpenAIConfig(
            baseURL=base_url,
            frequencyPenaltyProperty=frequency_penalty,
            maxTokensProperty=max_tokens,
            model=model,
            presencePenaltyProperty=presence_penalty,
            temperatureProperty=temperature,
            topPProperty=top_p,
        )

    @staticmethod
    def azure_openai(
        resource_name: str,
        deployment_id: str,
        frequency_penalty: Optional[float] = None,
        max_tokens: Optional[int] = None,
        presence_penalty: Optional[float] = None,
        temperature: Optional[float] = None,
        top_p: Optional[float] = None,
        base_url: Optional[AnyHttpUrl] = None,
    ) -> _GenerativeConfigCreate:
        """Create a `_GenerativeAzureOpenAIConfig` object for use when performing AI generation using the `generative-openai` module.

        See the [documentation](https://weaviate.io/developers/weaviate/modules/reader-generator-modules/generative-openai)
        for detailed usage.

        Arguments:
            `resource_name`
                The name of the Azure OpenAI resource to use.
            `deployment_id`
                The Azure OpenAI deployment ID to use.
            `frequency_penalty`
                The frequency penalty to use. Defaults to `None`, which uses the server-defined default
            `max_tokens`
                The maximum number of tokens to generate. Defaults to `None`, which uses the server-defined default
            `presence_penalty`
                The presence penalty to use. Defaults to `None`, which uses the server-defined default
            `temperature`
                The temperature to use. Defaults to `None`, which uses the server-defined default
            `top_p`
                The top P to use. Defaults to `None`, which uses the server-defined default
            `base_url`
                The base URL where the API request should go. Defaults to `None`, which uses the server-defined default
        """
        return _GenerativeAzureOpenAIConfig(
            baseURL=base_url,
            deploymentId=deployment_id,
            frequencyPenaltyProperty=frequency_penalty,
            maxTokensProperty=max_tokens,
            presencePenaltyProperty=presence_penalty,
            resourceName=resource_name,
            temperatureProperty=temperature,
            topPProperty=top_p,
        )

    @staticmethod
    def cohere(
        model: Optional[Union[CohereModel, str]] = None,
        k: Optional[int] = None,
        max_tokens: Optional[int] = None,
        return_likelihoods: Optional[str] = None,
        stop_sequences: Optional[List[str]] = None,
        temperature: Optional[float] = None,
        base_url: Optional[AnyHttpUrl] = None,
    ) -> _GenerativeConfigCreate:
        """Create a `_GenerativeCohereConfig` object for use when performing AI generation using the `generative-cohere` module.

        See the [documentation](https://weaviate.io/developers/weaviate/modules/reader-generator-modules/generative-cohere)
        for detailed usage.

        Arguments:
            `model`
                The model to use. Defaults to `None`, which uses the server-defined default
            `k`
                The number of sequences to generate. Defaults to `None`, which uses the server-defined default
            `max_tokens`
                The maximum number of tokens to generate. Defaults to `None`, which uses the server-defined default
            `return_likelihoods`
                Whether to return the likelihoods. Defaults to `None`, which uses the server-defined default
            `stop_sequences`
                The stop sequences to use. Defaults to `None`, which uses the server-defined default
            `temperature`
                The temperature to use. Defaults to `None`, which uses the server-defined default
            `base_url`
                The base URL where the API request should go. Defaults to `None`, which uses the server-defined default
        """
        return _GenerativeCohereConfig(
            baseURL=base_url,
            kProperty=k,
            maxTokensProperty=max_tokens,
            model=model,
            returnLikelihoodsProperty=return_likelihoods,
            stopSequencesProperty=stop_sequences,
            temperatureProperty=temperature,
        )

    @staticmethod
    def palm(
        project_id: str,
        api_endpoint: Optional[str] = None,
        max_output_tokens: Optional[int] = None,
        model_id: Optional[str] = None,
        temperature: Optional[float] = None,
        top_k: Optional[int] = None,
        top_p: Optional[float] = None,
    ) -> _GenerativeConfigCreate:
        """Create a `_GenerativePaLMConfig` object for use when performing AI generation using the `generative-palm` module.

        See the [documentation](https://weaviate.io/developers/weaviate/modules/reader-generator-modules/generative-palm)
        for detailed usage.

        Arguments:
            `project_id`
                The PalM project ID to use.
            `api_endpoint`
                The API endpoint to use without a leading scheme such as `http://`. Defaults to `None`, which uses the server-defined default
            `max_output_tokens`
                The maximum number of tokens to generate. Defaults to `None`, which uses the server-defined default
            `model_id`
                The model ID to use. Defaults to `None`, which uses the server-defined default
            `temperature`
                The temperature to use. Defaults to `None`, which uses the server-defined default
            `top_k`
                The top K to use. Defaults to `None`, which uses the server-defined default
            `top_p`
                The top P to use. Defaults to `None`, which uses the server-defined default
        """
        return _GenerativePaLMConfig(
            apiEndpoint=api_endpoint,
            maxOutputTokens=max_output_tokens,
            modelId=model_id,
            projectId=project_id,
            temperature=temperature,
            topK=top_k,
            topP=top_p,
        )

    @staticmethod
    def aws(
        model: str,
        region: str,
    ) -> _GenerativeConfigCreate:
        """Create a `_GenerativeAWSConfig` object for use when performing AI generation using the `generative-aws` module.

        See the [documentation](https://weaviate.io/developers/weaviate/modules/reader-generator-modules/generative-aws)
        for detailed usage.

        Arguments:
            `model`
                The model to use, REQUIRED.
            `region`
                The AWS region to run the model from, REQUIRED.
        """
        return _GenerativeAWSConfig(
            model=model,
            region=region,
        )


<<<<<<< HEAD
=======
class _Text2VecAzureOpenAIConfig(_VectorizerConfigCreate):
    vectorizer: Vectorizers = Field(default=Vectorizers.TEXT2VEC_OPENAI, frozen=True, exclude=True)
    baseURL: Optional[AnyHttpUrl]
    resourceName: str
    deploymentId: str
    vectorizeClassName: bool

    def _to_dict(self) -> Dict[str, Any]:
        ret_dict = super()._to_dict()
        if self.baseURL is not None:
            ret_dict["baseURL"] = self.baseURL.unicode_string()
        return ret_dict


class _Text2VecContextionaryConfig(_VectorizerConfigCreate):
    vectorizer: Vectorizers = Field(
        default=Vectorizers.TEXT2VEC_CONTEXTIONARY, frozen=True, exclude=True
    )
    vectorizeClassName: bool


class _Text2VecAWSConfig(_VectorizerConfigCreate):
    vectorizer: Vectorizers = Field(default=Vectorizers.TEXT2VEC_AWS, frozen=True, exclude=True)
    model: Optional[str]
    endpoint: Optional[str]
    region: str
    service: str
    vectorizeClassName: bool

    @field_validator("region")
    def _check_name(cls, r: str) -> str:
        if r == "":
            raise ValueError("region is a required argument and must be given")
        return r


class _Text2VecCohereConfig(_VectorizerConfigCreate):
    vectorizer: Vectorizers = Field(default=Vectorizers.TEXT2VEC_COHERE, frozen=True, exclude=True)
    baseURL: Optional[AnyHttpUrl]
    model: Optional[str]
    truncate: Optional[CohereTruncation]
    vectorizeClassName: bool

    def _to_dict(self) -> Dict[str, Any]:
        ret_dict = super()._to_dict()
        if self.baseURL is not None:
            ret_dict["baseURL"] = self.baseURL.unicode_string()
        return ret_dict


class _Text2VecHuggingFaceConfig(_VectorizerConfigCreate):
    vectorizer: Vectorizers = Field(
        default=Vectorizers.TEXT2VEC_HUGGINGFACE, frozen=True, exclude=True
    )
    model: Optional[str]
    passageModel: Optional[str]
    queryModel: Optional[str]
    endpointURL: Optional[AnyHttpUrl]
    waitForModel: Optional[bool]
    useGPU: Optional[bool]
    useCache: Optional[bool]
    vectorizeClassName: bool

    def _to_dict(self) -> Dict[str, Any]:
        ret_dict = super()._to_dict()
        options = {}
        if self.waitForModel is not None:
            options["waitForModel"] = ret_dict.pop("waitForModel")
        if self.useGPU is not None:
            options["useGPU"] = ret_dict.pop("useGPU")
        if self.useCache is not None:
            options["useCache"] = ret_dict.pop("useCache")
        if len(options) > 0:
            ret_dict["options"] = options
        if self.endpointURL is not None:
            ret_dict["endpointURL"] = self.endpointURL.unicode_string()
        return ret_dict


OpenAIType = Literal["text", "code"]


class _Text2VecOpenAIConfig(_VectorizerConfigCreate):
    vectorizer: Vectorizers = Field(default=Vectorizers.TEXT2VEC_OPENAI, frozen=True, exclude=True)
    baseURL: Optional[AnyHttpUrl]
    model: Optional[str]
    modelVersion: Optional[str]
    type_: Optional[OpenAIType]
    vectorizeClassName: bool

    def _to_dict(self) -> Dict[str, Any]:
        ret_dict = super()._to_dict()
        if self.type_ is not None:
            ret_dict["type"] = ret_dict.pop("type_")
        if self.baseURL is not None:
            ret_dict["baseURL"] = self.baseURL.unicode_string()
        return ret_dict


class _Text2VecPalmConfig(_VectorizerConfigCreate):
    vectorizer: Vectorizers = Field(default=Vectorizers.TEXT2VEC_PALM, frozen=True, exclude=True)
    projectId: str
    apiEndpoint: Optional[AnyHttpUrl]
    modelId: Optional[str]
    vectorizeClassName: bool

    def _to_dict(self) -> Dict[str, Any]:
        ret_dict = super()._to_dict()
        if self.apiEndpoint is not None:
            ret_dict["apiEndpoint"] = self.apiEndpoint.unicode_string()
        return ret_dict


class _Text2VecTransformersConfig(_VectorizerConfigCreate):
    vectorizer: Vectorizers = Field(
        default=Vectorizers.TEXT2VEC_TRANSFORMERS, frozen=True, exclude=True
    )
    poolingStrategy: Literal["masked_mean", "cls"]
    vectorizeClassName: bool


class _Text2VecGPT4AllConfig(_VectorizerConfigCreate):
    vectorizer: Vectorizers = Field(default=Vectorizers.TEXT2VEC_GPT4ALL, frozen=True, exclude=True)
    vectorizeClassName: bool


class _Text2VecJinaConfig(_VectorizerConfigCreate):
    vectorizer: Vectorizers = Field(default=Vectorizers.TEXT2VEC_JINAAI, frozen=True, exclude=True)
    model: Optional[str]
    vectorizeClassName: bool


class _Img2VecNeuralConfig(_VectorizerConfigCreate):
    vectorizer: Vectorizers = Field(default=Vectorizers.IMG2VEC_NEURAL, frozen=True, exclude=True)
    imageFields: List[str]


class Multi2VecField(BaseModel):
    """Use this class when defining the fields to use in the `Multi2VecClip` and `Multi2VecBind` vectorizers."""

    name: str
    weight: Optional[float] = Field(default=None, exclude=True)


class _Multi2VecBase(_VectorizerConfigCreate):
    imageFields: Optional[List[Multi2VecField]]
    textFields: Optional[List[Multi2VecField]]
    vectorizeClassName: bool

    def _to_dict(self) -> Dict[str, Any]:
        ret_dict = super()._to_dict()
        ret_dict["weights"] = {}
        for cls_field in self.model_fields:
            val = getattr(self, cls_field)
            if "Fields" in cls_field and val is not None:
                val = cast(List[Multi2VecField], val)
                ret_dict[cls_field] = [field.name for field in val]
                weights = [field.weight for field in val if field.weight is not None]
                if len(weights) > 0:
                    ret_dict["weights"][cls_field] = weights
        if len(ret_dict["weights"]) == 0:
            del ret_dict["weights"]
        return ret_dict


class _Multi2VecClipConfig(_Multi2VecBase):
    vectorizer: Vectorizers = Field(default=Vectorizers.MULTI2VEC_CLIP, frozen=True, exclude=True)


class _Multi2VecBindConfig(_Multi2VecBase):
    vectorizer: Vectorizers = Field(default=Vectorizers.MULTI2VEC_BIND, frozen=True, exclude=True)
    audioFields: Optional[List[Multi2VecField]]
    depthFields: Optional[List[Multi2VecField]]
    IMUFields: Optional[List[Multi2VecField]]
    thermalFields: Optional[List[Multi2VecField]]
    videoFields: Optional[List[Multi2VecField]]


class _Ref2VecCentroidConfig(_VectorizerConfigCreate):
    vectorizer: Vectorizers = Field(default=Vectorizers.REF2VEC_CENTROID, frozen=True, exclude=True)
    referenceProperties: List[str]
    method: Literal["mean"]


def _map_multi2vec_fields(
    fields: Optional[Union[List[str], List[Multi2VecField]]]
) -> Optional[List[Multi2VecField]]:
    if fields is None:
        return None
    return [Multi2VecField(name=field) if isinstance(field, str) else field for field in fields]


>>>>>>> 369a439b
class _Reranker:
    """Use this factory class to create the correct object for the `reranker_config` argument in the `collections.create()` method.

    Each staticmethod provides options specific to the named reranker in the function's name. Under-the-hood data validation steps
    will ensure that any mis-specifications will be caught before the request is sent to Weaviate.
    """

    @staticmethod
    def transformers() -> _RerankerConfigCreate:
        """Create a `_RerankerTransformersConfig` object for use when reranking using the `reranker-transformers` module.

        See the [documentation](https://weaviate.io/developers/weaviate/modules/retriever-vectorizer-modules/reranker-transformers)
        for detailed usage.
        """
        return _RerankerTransformersConfig(reranker=Rerankers.TRANSFORMERS)

    @staticmethod
    def cohere(
        model: Optional[Union[RerankerCohereModel, str]] = None,
    ) -> _RerankerConfigCreate:
        """Create a `_RerankerCohereConfig` object for use when reranking using the `reranker-cohere` module.

        See the [documentation](https://weaviate.io/developers/weaviate/modules/retriever-vectorizer-modules/reranker-cohere)
        for detailed usage.

        Arguments:
            `model`
                The model to use. Defaults to `None`, which uses the server-defined default
        """
        return _RerankerCohereConfig(model=model)


<<<<<<< HEAD
=======
class _Vectorizer:
    """Use this factory class to create the correct object for the `vectorizer_config` argument in the `collections.create()` method.

    Each staticmethod provides options specific to the named vectorizer in the function's name. Under-the-hood data validation steps
    will ensure that any mis-specifications will be caught before the request is sent to Weaviate.
    """

    @staticmethod
    def none() -> _VectorizerConfigCreate:
        """Create a `VectorizerConfig` object with the vectorizer set to `Vectorizer.NONE`."""
        return _VectorizerConfigCreate(vectorizer=Vectorizers.NONE)

    @staticmethod
    def img2vec_neural(
        image_fields: List[str],
    ) -> _VectorizerConfigCreate:
        """Create a `Img2VecNeuralConfig` object for use when vectorizing using the `img2vec-neural` model.

        See the [documentation](https://weaviate.io/developers/weaviate/modules/retriever-vectorizer-modules/img2vec-neural)
        for detailed usage.

        Arguments:
            `image_fields`
                The image fields to use. This is a required field and must match the property fields
                of the collection that are defined as `DataType.BLOB`.

        Raises:
            `pydantic.ValidationError` if `image_fields` is not a `list`.
        """
        return _Img2VecNeuralConfig(imageFields=image_fields)

    @staticmethod
    def multi2vec_clip(
        image_fields: Optional[Union[List[str], List[Multi2VecField]]] = None,
        text_fields: Optional[Union[List[str], List[Multi2VecField]]] = None,
        vectorize_collection_name: bool = True,
    ) -> _VectorizerConfigCreate:
        """Create a `Multi2VecClipConfig` object for use when vectorizing using the `multi2vec-clip` model.

        See the [documentation](https://weaviate.io/developers/weaviate/modules/retriever-vectorizer-modules/multi2vec-clip)
        for detailed usage.

        Arguments:
            `image_fields`
                The image fields to use in vectorization.
            `text_fields`
                The text fields to use in vectorization.
            `vectorize_collection_name`
                Whether to vectorize the collection name. Defaults to `True`.

        Raises:
            `pydantic.ValidationError` if `image_fields` or `text_fields` are not `None` or a `list`.
        """
        return _Multi2VecClipConfig(
            imageFields=_map_multi2vec_fields(image_fields),
            textFields=_map_multi2vec_fields(text_fields),
            vectorizeClassName=vectorize_collection_name,
        )

    @staticmethod
    def multi2vec_bind(
        audio_fields: Optional[Union[List[str], List[Multi2VecField]]] = None,
        depth_fields: Optional[Union[List[str], List[Multi2VecField]]] = None,
        image_fields: Optional[Union[List[str], List[Multi2VecField]]] = None,
        imu_fields: Optional[Union[List[str], List[Multi2VecField]]] = None,
        text_fields: Optional[Union[List[str], List[Multi2VecField]]] = None,
        thermal_fields: Optional[Union[List[str], List[Multi2VecField]]] = None,
        video_fields: Optional[Union[List[str], List[Multi2VecField]]] = None,
        vectorize_collection_name: bool = True,
    ) -> _VectorizerConfigCreate:
        """Create a `Multi2VecClipConfig` object for use when vectorizing using the `multi2vec-clip` model.

        See the [documentation](https://weaviate.io/developers/weaviate/modules/retriever-vectorizer-modules/multi2vec-bind)
        for detailed usage.

        Arguments:
            `audio_fields`
                The audio fields to use in vectorization.
            `depth_fields`
                The depth fields to use in vectorization.
            `image_fields`
                The image fields to use in vectorization.
            `imu_fields`
                The IMU fields to use in vectorization.
            `text_fields`
                The text fields to use in vectorization.
            `thermal_fields`
                The thermal fields to use in vectorization.
            `video_fields`
                The video fields to use in vectorization.
            `vectorize_collection_name`
                Whether to vectorize the collection name. Defaults to `True`.

        Raises:
            `pydantic.ValidationError` if any of the `*_fields` are not `None` or a `list`.
        """
        return _Multi2VecBindConfig(
            audioFields=_map_multi2vec_fields(audio_fields),
            depthFields=_map_multi2vec_fields(depth_fields),
            imageFields=_map_multi2vec_fields(image_fields),
            IMUFields=_map_multi2vec_fields(imu_fields),
            textFields=_map_multi2vec_fields(text_fields),
            thermalFields=_map_multi2vec_fields(thermal_fields),
            videoFields=_map_multi2vec_fields(video_fields),
            vectorizeClassName=vectorize_collection_name,
        )

    @staticmethod
    def ref2vec_centroid(
        reference_properties: List[str],
        method: Literal["mean"] = "mean",
    ) -> _VectorizerConfigCreate:
        """Create a `Ref2VecCentroidConfig` object for use when vectorizing using the `ref2vec-centroid` model.

        See the [documentation](https://weaviate.io/developers/weaviate/modules/retriever-vectorizer-modules/ref2vec-centroid)
        for detailed usage.

        Arguments:
            `reference_properties`
                The reference properties to use in vectorization, REQUIRED.
            `method`
                The method to use in vectorization. Defaults to `mean`.

        Raises:
            `pydantic.ValidationError` if `reference_properties` is not a `list`.
        """
        return _Ref2VecCentroidConfig(
            referenceProperties=reference_properties,
            method=method,
        )

    @staticmethod
    def text2vec_aws(
        model: Optional[Union[AWSModel, str]] = None,
        region: str = "",  # cant have a non-default value after a default value, but we cant change the order for BC - will be validated in the model
        endpoint: Optional[str] = None,
        service: Union[AWSService, str] = "bedrock",
        vectorize_collection_name: bool = True,
    ) -> _VectorizerConfigCreate:
        """Create a `Text2VecAWSConfig` object for use when vectorizing using the `text2vec-aws` model.

        See the [documentation](https://weaviate.io/developers/weaviate/modules/retriever-vectorizer-modules/text2vec-aws)
        for detailed usage.

        Arguments:
            `model`
                The model to use, REQUIRED for service "bedrock".
            `region`
                The AWS region to run the model from, REQUIRED.
            `endpoint`
                The model to use, REQUIRED for service "sagemaker".
            `service`
                The AWS service to use, options are "bedrock" and "sagemaker".
            `vectorize_collection_name`
                Whether to vectorize the collection name. Defaults to `True`.
        """
        return _Text2VecAWSConfig(
            model=model,
            region=region,
            vectorizeClassName=vectorize_collection_name,
            service=service,
            endpoint=endpoint,
        )

    @staticmethod
    def text2vec_azure_openai(
        resource_name: str,
        deployment_id: str,
        vectorize_collection_name: bool = True,
        base_url: Optional[AnyHttpUrl] = None,
    ) -> _VectorizerConfigCreate:
        """Create a `Text2VecAzureOpenAIConfig` object for use when vectorizing using the `text2vec-azure-openai` model.

        See the [documentation](https://weaviate.io/developers/weaviate/modules/retriever-vectorizer-modules/text2vec-azure-openai)
        for detailed usage.

        Arguments:
            `resource_name`
                The resource name to use, REQUIRED.
            `deployment_id`
                The deployment ID to use, REQUIRED.
            `vectorize_collection_name`
                Whether to vectorize the collection name. Defaults to `True`.
            `base_url`
                The base URL to use where API requests should go. Defaults to `None`, which uses the server-defined default.

        Raises:
            `pydantic.ValidationError` if `resource_name` or `deployment_id` are not `str`.
        """
        return _Text2VecAzureOpenAIConfig(
            baseURL=base_url,
            resourceName=resource_name,
            deploymentId=deployment_id,
            vectorizeClassName=vectorize_collection_name,
        )

    @staticmethod
    def text2vec_contextionary(vectorize_collection_name: bool = True) -> _VectorizerConfigCreate:
        """Create a `Text2VecContextionaryConfig` object for use when vectorizing using the `text2vec-contextionary` model.

        See the [documentation](https://weaviate.io/developers/weaviate/modules/retriever-vectorizer-modules/text2vec-contextionary)
        for detailed usage.

        Arguments:
            `vectorize_collection_name`
                Whether to vectorize the collection name. Defaults to `True`.

        Raises:
            `pydantic.ValidationError`` if `vectorize_collection_name` is not a `bool`.
        """
        return _Text2VecContextionaryConfig(vectorizeClassName=vectorize_collection_name)

    @staticmethod
    def text2vec_cohere(
        model: Optional[Union[CohereModel, str]] = None,
        truncate: Optional[CohereTruncation] = None,
        vectorize_collection_name: bool = True,
        base_url: Optional[AnyHttpUrl] = None,
    ) -> _VectorizerConfigCreate:
        """Create a `Text2VecCohereConfig` object for use when vectorizing using the `text2vec-cohere` model.

        See the [documentation](https://weaviate.io/developers/weaviate/modules/retriever-vectorizer-modules/text2vec-cohere)
        for detailed usage.

        Arguments:
            `model`
                The model to use. Defaults to `None`, which uses the server-defined default.
            `truncate`
                The truncation strategy to use. Defaults to `None`, which uses the server-defined default.
            `vectorize_collection_name`
                Whether to vectorize the collection name. Defaults to `True`.
            `base_url`
                The base URL to use where API requests should go. Defaults to `None`, which uses the server-defined default.

        Raises:
            `pydantic.ValidationError` if `truncate` is not a valid value from the `CohereModel` type.
        """
        return _Text2VecCohereConfig(
            baseURL=base_url,
            model=model,
            truncate=truncate,
            vectorizeClassName=vectorize_collection_name,
        )

    @staticmethod
    def text2vec_gpt4all(
        vectorize_collection_name: bool = True,
    ) -> _VectorizerConfigCreate:
        """Create a `Text2VecGPT4AllConfig` object for use when vectorizing using the `text2vec-gpt4all` model.

        See the [documentation](https://weaviate.io/developers/weaviate/modules/retriever-vectorizer-modules/text2vec-gpt4all)
        for detailed usage.

        Arguments:
            `vectorize_collection_name`
                Whether to vectorize the collection name. Defaults to `True`.

        Raises:
            `pydantic.ValidationError` if `vectorize_collection_name` is not a `bool`.
        """
        return _Text2VecGPT4AllConfig(vectorizeClassName=vectorize_collection_name)

    @staticmethod
    def text2vec_huggingface(
        model: Optional[str] = None,
        passage_model: Optional[str] = None,
        query_model: Optional[str] = None,
        endpoint_url: Optional[AnyHttpUrl] = None,
        wait_for_model: Optional[bool] = None,
        use_gpu: Optional[bool] = None,
        use_cache: Optional[bool] = None,
        vectorize_collection_name: bool = True,
    ) -> _VectorizerConfigCreate:
        """Create a `Text2VecHuggingFaceConfig` object for use when vectorizing using the `text2vec-huggingface` model.

        See the [documentation](https://weaviate.io/developers/weaviate/modules/retriever-vectorizer-modules/text2vec-huggingface)
        for detailed usage.

        Arguments:
            `model`
                The model to use. Defaults to `None`, which uses the server-defined default.
            `passage_model`
                The passage model to use. Defaults to `None`, which uses the server-defined default.
            `query_model`
                The query model to use. Defaults to `None`, which uses the server-defined default.
            `endpoint_url`
                The endpoint URL to use. Defaults to `None`, which uses the server-defined default.
            `wait_for_model`
                Whether to wait for the model to be loaded. Defaults to `None`, which uses the server-defined default.
            `use_gpu`
                Whether to use the GPU. Defaults to `None`, which uses the server-defined default.
            `use_cache`
                Whether to use the cache. Defaults to `None`, which uses the server-defined default.
            `vectorize_collection_name`
                Whether to vectorize the collection name. Defaults to `True`.

        Raises:
            `pydantic.ValidationError` if the arguments passed to the function are invalid.
                It is important to note that some of these variables are mutually exclusive.
                    See the [documentation](https://weaviate.io/developers/weaviate/modules/retriever-vectorizer-modules/text2vec-huggingface) for more details.
        """
        return _Text2VecHuggingFaceConfig(
            model=model,
            passageModel=passage_model,
            queryModel=query_model,
            endpointURL=endpoint_url,
            waitForModel=wait_for_model,
            useGPU=use_gpu,
            useCache=use_cache,
            vectorizeClassName=vectorize_collection_name,
        )

    @staticmethod
    def text2vec_openai(
        model: Optional[Union[OpenAIModel, str]] = None,
        model_version: Optional[str] = None,
        type_: Optional[OpenAIType] = None,
        vectorize_collection_name: bool = True,
        base_url: Optional[AnyHttpUrl] = None,
    ) -> _VectorizerConfigCreate:
        """Create a `Text2VecOpenAIConfig` object for use when vectorizing using the `text2vec-openai` model.

        See the [documentation](https://weaviate.io/developers/weaviate/modules/retriever-vectorizer-modules/text2vec-openai)
        for detailed usage.

        Arguments:
            `model`
                The model to use. Defaults to `None`, which uses the server-defined default.
            `model_version`
                The model version to use. Defaults to `None`, which uses the server-defined default.
            `type_`
                The type of model to use. Defaults to `None`, which uses the server-defined default.
            `vectorize_collection_name`
                Whether to vectorize the collection name. Defaults to `True`.
            `base_url`
                The base URL to use where API requests should go. Defaults to `None`, which uses the server-defined default.

        Raises:
            `pydantic.ValidationError` if `type_` is not a valid value from the `OpenAIType` type.
        """
        return _Text2VecOpenAIConfig(
            baseURL=base_url,
            model=model,
            modelVersion=model_version,
            type_=type_,
            vectorizeClassName=vectorize_collection_name,
        )

    @staticmethod
    def text2vec_palm(
        project_id: str,
        api_endpoint: Optional[AnyHttpUrl] = None,
        model_id: Optional[str] = None,
        vectorize_collection_name: bool = True,
    ) -> _VectorizerConfigCreate:
        """Create a `Text2VecPalmConfig` object for use when vectorizing using the `text2vec-palm` model.

        See the [documentation](https://weaviate.io/developers/weaviate/modules/retriever-vectorizer-modules/text2vec-palm)
        for detailed usage.

        Arguments:
            `project_id`
                The project ID to use, REQUIRED.
            `api_endpoint`
                The API endpoint to use. Defaults to `None`, which uses the server-defined default.
            `model_id`
                The model ID to use. Defaults to `None`, which uses the server-defined default.
            `vectorize_collection_name`
                Whether to vectorize the collection name. Defaults to `True`.

        Raises:
            `pydantic.ValidationError` if `api_endpoint` is not a valid URL.
        """
        return _Text2VecPalmConfig(
            projectId=project_id,
            apiEndpoint=api_endpoint,
            modelId=model_id,
            vectorizeClassName=vectorize_collection_name,
        )

    @staticmethod
    def text2vec_transformers(
        pooling_strategy: Literal["masked_mean", "cls"] = "masked_mean",
        vectorize_collection_name: bool = True,
    ) -> _VectorizerConfigCreate:
        """Create a `Text2VecTransformersConfig` object for use when vectorizing using the `text2vec-transformers` model.

        See the [documentation](https://weaviate.io/developers/weaviate/modules/retriever-vectorizer-modules/text2vec-transformers)
        for detailed usage.

        Arguments:
            `pooling_strategy`
                The pooling strategy to use. Defaults to `masked_mean`.
            `vectorize_collection_name`
                Whether to vectorize the collection name. Defaults to `True`.

        Raises:
            `pydantic.ValidationError` if `pooling_strategy` is not a valid value from the `PoolingStrategy` type.
        """
        return _Text2VecTransformersConfig(
            poolingStrategy=pooling_strategy,
            vectorizeClassName=vectorize_collection_name,
        )

    @staticmethod
    def text2vec_jinaai(
        model: Optional[Union[JinaModels, str]] = None,
        vectorize_collection_name: bool = True,
    ) -> _VectorizerConfigCreate:
        """Create a `_Text2VecJinaConfig` object for use when vectorizing using the `text2vec-jinaai` model.

        See the [documentation](https://weaviate.io/developers/weaviate/modules/retriever-vectorizer-modules/text2vec-jinaai)
        for detailed usage.

        Arguments:
            `model`
                The model to use. Defaults to `None`, which uses the server-defined default.
                See the
                [documentation](https://weaviate.io/developers/weaviate/modules/retriever-vectorizer-modules/text2vec-jinaai#available-models) for more details.
            `vectorize_collection_name`
                Whether to vectorize the collection name. Defaults to `True`.
        """
        return _Text2VecJinaConfig(model=model, vectorizeClassName=vectorize_collection_name)


>>>>>>> 369a439b
class _CollectionConfigCreateBase(_ConfigCreateModel):
    description: Optional[str] = Field(default=None)
    invertedIndexConfig: Optional[_InvertedIndexConfigCreate] = Field(
        default=None, alias="inverted_index_config"
    )
    multiTenancyConfig: Optional[_MultiTenancyConfigCreate] = Field(
        default=None, alias="multi_tenancy_config"
    )
    replicationConfig: Optional[_ReplicationConfigCreate] = Field(
        default=None, alias="replication_config"
    )
    shardingConfig: Optional[_ShardingConfigCreate] = Field(default=None, alias="sharding_config")
    vectorIndexConfig: Optional[_VectorIndexConfigCreate] = Field(
        default=None, alias="vector_index_config"
    )
    moduleConfig: _VectorizerConfigCreate = Field(
        default=_Vectorizer.none(), alias="vectorizer_config"
    )
    generativeSearch: Optional[_GenerativeConfigCreate] = Field(
        default=None, alias="generative_config"
    )
    rerankerConfig: Optional[_RerankerConfigCreate] = Field(default=None, alias="reranker_config")

    def _to_dict(self) -> Dict[str, Any]:
        ret_dict: Dict[str, Any] = {}

        for cls_field in self.model_fields:
            val = getattr(self, cls_field)
            if cls_field in ["name", "model", "properties", "references"] or val is None:
                continue
            elif isinstance(val, (bool, float, str, int)):
                ret_dict[cls_field] = str(val)
            elif isinstance(val, _GenerativeConfigCreate):
                self.__add_to_module_config(ret_dict, val.generative.value, val._to_dict())
            elif isinstance(val, _RerankerConfigCreate):
                self.__add_to_module_config(ret_dict, val.reranker.value, val._to_dict())
            elif isinstance(val, _VectorizerConfigCreate):
                ret_dict["vectorizer"] = val.vectorizer.value
                if val.vectorizer != Vectorizers.NONE:
                    self.__add_to_module_config(ret_dict, val.vectorizer.value, val._to_dict())
            elif isinstance(val, _VectorIndexConfigCreate):
                ret_dict["vectorIndexType"] = val.vector_index_type()
                ret_dict[cls_field] = val._to_dict()
            else:
                assert isinstance(val, _ConfigCreateModel)
                ret_dict[cls_field] = val._to_dict()
        if self.vectorIndexConfig is None:
            ret_dict["vectorIndexType"] = VectorIndexType.HNSW.value
        return ret_dict

    @staticmethod
    def __add_to_module_config(
        return_dict: Dict[str, Any], addition_key: str, addition_val: Dict[str, Any]
    ) -> None:
        if "moduleConfig" not in return_dict:
            return_dict["moduleConfig"] = {addition_key: addition_val}
        else:
            return_dict["moduleConfig"][addition_key] = addition_val


class _CollectionConfigUpdate(_ConfigUpdateModel):
    description: Optional[str] = Field(default=None)
    invertedIndexConfig: Optional[_InvertedIndexConfigUpdate] = Field(
        default=None, alias="inverted_index_config"
    )
    replicationConfig: Optional[_ReplicationConfigUpdate] = Field(
        default=None, alias="replication_config"
    )
    vectorIndexConfig: Optional[
        Union[_VectorIndexConfigHNSWUpdate, _VectorIndexConfigFlatUpdate]
    ] = Field(default=None, alias="vector_index_config")


@dataclass
class _BM25Config(_ConfigBase):
    b: float
    k1: float


BM25Config = _BM25Config


@dataclass
class _StopwordsConfig(_ConfigBase):
    preset: StopwordsPreset
    additions: Optional[List[str]]
    removals: Optional[List[str]]


StopwordsConfig = _StopwordsConfig


@dataclass
class _InvertedIndexConfig(_ConfigBase):
    bm25: BM25Config
    cleanup_interval_seconds: int
    index_null_state: bool
    index_property_length: bool
    index_timestamps: bool
    stopwords: StopwordsConfig


InvertedIndexConfig = _InvertedIndexConfig


@dataclass
class _MultiTenancyConfig(_ConfigBase):
    enabled: bool


MultiTenancyConfig = _MultiTenancyConfig


@dataclass
class _PropertyVectorizerConfig:
    skip: bool
    vectorize_property_name: bool


PropertyVectorizerConfig = _PropertyVectorizerConfig


@dataclass
class _NestedProperty:
    data_type: DataType
    description: Optional[str]
    index_filterable: bool
    index_searchable: bool
    name: str
    nested_properties: Optional[List["NestedProperty"]]
    tokenization: Optional[Tokenization]


NestedProperty = _NestedProperty


@dataclass
class _PropertyBase(_ConfigBase):
    name: str
    description: Optional[str]

    def to_dict(self) -> Dict[str, Any]:
        out = {"name": self.name}

        if self.description is not None:
            out["description"] = self.description
        return out


@dataclass
class _Property(_PropertyBase):
    data_type: DataType
    index_filterable: bool
    index_searchable: bool
    nested_properties: Optional[List[NestedProperty]]
    tokenization: Optional[Tokenization]
    vectorizer_config: Optional[PropertyVectorizerConfig]
    vectorizer: Optional[str]

    def to_dict(self) -> Dict[str, Any]:
        out = super().to_dict()
        out["dataType"] = [self.data_type.value]
        out["indexFilterable"] = self.index_filterable
        out["indexVector"] = self.index_searchable
        out["tokenizer"] = self.tokenization.value if self.tokenization else None

        module_config: Dict[str, Any] = {}
        if self.vectorizer is not None:
            module_config[self.vectorizer] = {}
        if self.vectorizer_config is not None:
            assert self.vectorizer is not None
            module_config[self.vectorizer] = {
                "skip": self.vectorizer_config.skip,
                "vectorizePropertyName": self.vectorizer_config.vectorize_property_name,
            }

        if len(module_config) > 0:
            out["moduleConfig"] = module_config
        return out


PropertyConfig = _Property


@dataclass
class _ReferenceProperty(_PropertyBase):
    target_collections: List[str]

    def to_dict(self) -> Dict[str, Any]:
        out = super().to_dict()
        out["dataType"] = self.target_collections
        return out


ReferencePropertyConfig = _ReferenceProperty


@dataclass
class _ReplicationConfig(_ConfigBase):
    factor: int


ReplicationConfig = _ReplicationConfig


@dataclass
class _ShardingConfig(_ConfigBase):
    virtual_per_physical: int
    desired_count: int
    actual_count: int
    desired_virtual_count: int
    actual_virtual_count: int
    key: str
    strategy: str
    function: str


ShardingConfig = _ShardingConfig


@dataclass
class _PQEncoderConfig(_ConfigBase):
    type_: PQEncoderType
    distribution: PQEncoderDistribution

    def to_dict(self) -> Dict[str, Any]:
        ret_dict = super().to_dict()
        ret_dict["type"] = str(ret_dict.pop("type"))
        ret_dict["distribution"] = str(ret_dict.pop("distribution"))
        return ret_dict


PQEncoderConfig = _PQEncoderConfig


@dataclass
class _PQConfig(_ConfigBase):
    bit_compression: bool
    segments: int
    centroids: int
    training_limit: int
    encoder: PQEncoderConfig


PQConfig = _PQConfig


@dataclass
class _BQConfig(_ConfigBase):
    cache: bool
    rescore_limit: int


BQConfig = _BQConfig


@dataclass
class _VectorIndexConfig(_ConfigBase):
    quantizer: Optional[Union[PQConfig, BQConfig]]

    def to_dict(self) -> Dict[str, Any]:
        out = super().to_dict()
        if isinstance(self.quantizer, _PQConfig):
            out["pq"] = {**out.pop("quantizer"), "enabled": True}
        elif isinstance(self.quantizer, _BQConfig):
            out["bq"] = {**out.pop("quantizer"), "enabled": True}
        return out


@dataclass
class _VectorIndexConfigHNSW(_VectorIndexConfig):
    cleanup_interval_seconds: int
    distance_metric: VectorDistances
    dynamic_ef_min: int
    dynamic_ef_max: int
    dynamic_ef_factor: int
    ef: int
    ef_construction: int
    flat_search_cutoff: int
    max_connections: int
    skip: bool
    vector_cache_max_objects: int

    @staticmethod
    def vector_index_type() -> str:
        return VectorIndexType.HNSW.value


VectorIndexConfigHNSW = _VectorIndexConfigHNSW


@dataclass
class _VectorIndexConfigFlat(_VectorIndexConfig):
    distance_metric: VectorDistances
    vector_cache_max_objects: int

    @staticmethod
    def vector_index_type() -> str:
        return VectorIndexType.FLAT.value


VectorIndexConfigFlat = _VectorIndexConfigFlat


@dataclass
class _GenerativeConfig(_ConfigBase):
    generative: GenerativeSearches
    model: Dict[str, Any]


GenerativeConfig = _GenerativeConfig


@dataclass
class _VectorizerConfig(_ConfigBase):
    vectorizer: Vectorizers
    model: Dict[str, Any]
    vectorize_collection_name: bool


VectorizerConfig = _VectorizerConfig


@dataclass
class _RerankerConfig(_ConfigBase):
    model: Dict[str, Any]
    reranker: Rerankers


RerankerConfig = _RerankerConfig


@dataclass
class _NamedVectorizerConfig(_ConfigBase):
    vectorizer: Vectorizers
    model: Dict[str, Any]
    source_properties: Optional[List[str]] = Field(default=None, min_length=1)


@dataclass
class _NamedVectorConfig(_ConfigBase):
    vectorizer: _NamedVectorizerConfig
    vector_index_config: Union[VectorIndexConfigHNSW, VectorIndexConfigFlat]

    def to_dict(self) -> Dict:
        ret_dict = super().to_dict()
        ret_dict["vectorIndexType"] = self.vector_index_config.vector_index_type()
        return ret_dict


NamedVectorConfig = _NamedVectorConfig


@dataclass
class _CollectionConfig(_ConfigBase):
    name: str
    description: Optional[str]
    generative_config: Optional[GenerativeConfig]
    inverted_index_config: InvertedIndexConfig
    multi_tenancy_config: MultiTenancyConfig
    properties: List[PropertyConfig]
    references: List[ReferencePropertyConfig]
    replication_config: ReplicationConfig
    reranker_config: Optional[RerankerConfig]
    sharding_config: Optional[ShardingConfig]
    vector_index_config: Union[VectorIndexConfigHNSW, VectorIndexConfigFlat]
    vector_index_type: VectorIndexType
    vectorizer_config: Optional[VectorizerConfig]
    vectorizer: Optional[Vectorizers]
    vector_config: Optional[Dict[str, _NamedVectorConfig]]

    def to_dict(self) -> dict:
        out = super().to_dict()
        out["class"] = out.pop("name")
        out["moduleConfig"] = {}
        for name in [
            ("generativeConfig", "generative"),
            ("vectorizerConfig", "vectorizer"),
            ("rerankerConfig", "reranker"),
        ]:
            if name[0] not in out:
                continue

            val = out.pop(name[0])
            module_name = val[name[1]]
            out["moduleConfig"][module_name] = val.get("model", {})
            vectorize_collection_name = val.get("vectorizeCollectionName", None)
            if vectorize_collection_name is not None:
                out["moduleConfig"][module_name]["vectorizeClassName"] = vectorize_collection_name

        if "vectorConfig" in out:
            for k, v in out["vectorConfig"].items():
                extra_values = v["vectorizer"].pop("model", {})
                vectorizer = v["vectorizer"].pop("vectorizer")
                out["vectorConfig"][k]["vectorizer"] = {vectorizer: extra_values}

            # remove default values for single vector setup
            out.pop("vectorIndexType")
            out.pop("vectorIndexConfig")

        out["properties"] = [
            *[prop.to_dict() for prop in self.properties],
            *[prop.to_dict() for prop in self.references],
        ]
        out.pop("references")
        return out


CollectionConfig = _CollectionConfig


@dataclass
class _CollectionConfigSimple(_ConfigBase):
    name: str
    description: Optional[str]
    generative_config: Optional[GenerativeConfig]
    properties: List[PropertyConfig]
    references: List[ReferencePropertyConfig]
    reranker_config: Optional[RerankerConfig]
    vectorizer_config: Optional[VectorizerConfig]
    vectorizer: Optional[Vectorizers]
    vector_config: Optional[Dict[str, _NamedVectorConfig]]


CollectionConfigSimple = _CollectionConfigSimple

ShardTypes = Literal["READONLY", "READY", "INDEXING"]


@dataclass
class _ShardStatus:
    name: str
    status: ShardTypes
    vector_queue_size: int


ShardStatus = _ShardStatus

# class PropertyConfig(ConfigCreateModel):
#     indexFilterable: Optional[bool] = Field(None, alias="index_filterable")
#     indexSearchable: Optional[bool] = Field(None, alias="index_searchable")
#     tokenization: Optional[Tokenization] = None
#     description: Optional[str] = None
#     moduleConfig: Optional[ModuleConfig] = Field(None, alias="module_config")


class Property(_ConfigCreateModel):
    """This class defines the structure of a data property that a collection can have within Weaviate.

    Attributes:
        `name`
            The name of the property, REQUIRED.
        `data_type`
            The data type of the property, REQUIRED.
        `description`
            A description of the property.
        `index_filterable`
            Whether the property should be filterable in the inverted index.
        `index_searchable`
            Whether the property should be searchable in the inverted index.
        `skip_vectorization`
            Whether to skip vectorization of the property. Defaults to `False`.
        `tokenization`
            The tokenization method to use for the inverted index. Defaults to `None`.
        `vectorize_property_name`
            Whether to vectorize the property name. Defaults to `True`.
    """

    name: str
    dataType: DataType = Field(default=..., alias="data_type")
    description: Optional[str] = Field(default=None)
    indexFilterable: Optional[bool] = Field(default=None, alias="index_filterable")
    indexSearchable: Optional[bool] = Field(default=None, alias="index_searchable")
    nestedProperties: Optional[Union["Property", List["Property"]]] = Field(
        default=None, alias="nested_properties"
    )
    skip_vectorization: bool = Field(default=False)
    tokenization: Optional[Tokenization] = Field(default=None)
    vectorize_property_name: bool = Field(default=True)

    @field_validator("name")
    def _check_name(cls, v: str) -> str:
        if v in ["id", "vector"]:
            raise ValueError(f"Property name '{v}' is reserved and cannot be used")
        return v

    def _to_dict(self, vectorizer: Optional[Vectorizers] = None) -> Dict[str, Any]:
        ret_dict = super()._to_dict()
        ret_dict["dataType"] = [ret_dict["dataType"]]
        if vectorizer is not None and vectorizer != Vectorizers.NONE:
            ret_dict["moduleConfig"] = {
                vectorizer.value: {
                    "skip": self.skip_vectorization,
                    "vectorizePropertyName": self.vectorize_property_name,
                }
            }
        del ret_dict["skip_vectorization"]
        del ret_dict["vectorize_property_name"]
        if self.nestedProperties is not None:
            ret_dict["nestedProperties"] = (
                [prop._to_dict() for prop in self.nestedProperties]
                if isinstance(self.nestedProperties, list)
                else [self.nestedProperties._to_dict()]
            )
        return ret_dict


class _ReferencePropertyBase(_ConfigCreateModel):
    name: str

    @field_validator("name")
    def check_name(cls, v: str) -> str:
        if v in ["id", "vector"]:
            raise ValueError(f"Property name '{v}' is reserved and cannot be used")
        return v


class _ReferencePropertyMultiTarget(_ReferencePropertyBase):
    """This class defines properties that are cross references to multiple target collections.

    Use this class when you want to create a cross-reference in the collection's config that is capable
    of having cross-references to multiple other collections at once.

    Attributes:
        `name`
            The name of the property, REQUIRED.
        `target_collections`
            The names of the target collections, REQUIRED.
        `description`
            A description of the property.
    """

    target_collections: List[str]
    description: Optional[str] = Field(default=None)

    def _to_dict(self) -> Dict[str, Any]:
        ret_dict = super()._to_dict()
        ret_dict["dataType"] = [
            _capitalize_first_letter(target) for target in self.target_collections
        ]
        del ret_dict["target_collections"]
        return ret_dict


class ReferenceProperty(_ReferencePropertyBase):
    """This class defines properties that are cross references to a single target collection.

    Use this class when you want to create a cross-reference in the collection's config that is capable
    of having only cross-references to a single other collection.

    Attributes:
        `name`
            The name of the property, REQUIRED.
        `target_collection`
            The name of the target collection, REQUIRED.
        `description`
            A description of the property.
    """

    target_collection: str
    description: Optional[str] = Field(default=None)

    MultiTarget: ClassVar[Type[_ReferencePropertyMultiTarget]] = _ReferencePropertyMultiTarget

    def _to_dict(self) -> Dict[str, Any]:
        ret_dict = super()._to_dict()
        ret_dict["dataType"] = [_capitalize_first_letter(self.target_collection)]
        del ret_dict["target_collection"]
        return ret_dict


PropertyType = Union[Property, ReferenceProperty, _ReferencePropertyMultiTarget]

T = TypeVar("T", bound="_CollectionConfigCreate")


class _CollectionConfigCreate(_ConfigCreateModel):
    name: str
    properties: Optional[Sequence[Property]] = Field(default=None)
    references: Optional[List[_ReferencePropertyBase]] = Field(default=None)
    description: Optional[str] = Field(default=None)
    invertedIndexConfig: Optional[_InvertedIndexConfigCreate] = Field(
        default=None, alias="inverted_index_config"
    )
    multiTenancyConfig: Optional[_MultiTenancyConfigCreate] = Field(
        default=None, alias="multi_tenancy_config"
    )
    replicationConfig: Optional[_ReplicationConfigCreate] = Field(
        default=None, alias="replication_config"
    )
    shardingConfig: Optional[_ShardingConfigCreate] = Field(default=None, alias="sharding_config")
    vectorIndexConfig: Optional[_VectorIndexConfigCreate] = Field(
        default=None, alias="vector_index_config"
    )
    vectorizerConfig: Optional[
        Union[_VectorizerConfigCreate, List[_NamedVectorConfigCreate]]
    ] = Field(default=_Vectorizer.none(), alias="vectorizer_config")
    generativeSearch: Optional[_GenerativeConfigCreate] = Field(
        default=None, alias="generative_config"
    )
    rerankerConfig: Optional[_RerankerConfigCreate] = Field(default=None, alias="reranker_config")

    def model_post_init(self, __context: Any) -> None:
        self.name = _capitalize_first_letter(self.name)

    @staticmethod
    def __add_to_module_config(
        return_dict: Dict[str, Any], addition_key: str, addition_val: Dict[str, Any]
    ) -> None:
        if "moduleConfig" not in return_dict:
            return_dict["moduleConfig"] = {addition_key: addition_val}
        else:
            return_dict["moduleConfig"][addition_key] = addition_val

    def _to_dict(self) -> Dict[str, Any]:
        ret_dict: Dict[str, Any] = {}

        for cls_field in self.model_fields:
            val = getattr(self, cls_field)
            if cls_field in ["name", "model", "properties", "references"] or val is None:
                continue
            elif isinstance(val, (bool, float, str, int)):
                ret_dict[cls_field] = str(val)
            elif isinstance(val, _GenerativeConfigCreate):
                self.__add_to_module_config(ret_dict, val.generative.value, val._to_dict())
            elif isinstance(val, _RerankerConfigCreate):
                self.__add_to_module_config(ret_dict, val.reranker.value, val._to_dict())
            elif isinstance(val, _VectorizerConfigCreate):
                ret_dict["vectorizer"] = val.vectorizer.value
                if val.vectorizer != Vectorizers.NONE:
                    self.__add_to_module_config(ret_dict, val.vectorizer.value, val._to_dict())
            elif isinstance(val, _VectorIndexConfigCreate):
                ret_dict["vectorIndexType"] = val.vector_index_type()
                ret_dict[cls_field] = val._to_dict()
            elif (
                isinstance(val, list)
                and len(val) > 0
                and all(isinstance(item, _NamedVectorConfigCreate) for item in val)
            ):
                ret_dict["vectorConfig"] = {item.name: item._to_dict() for item in val}

            else:
                assert isinstance(val, _ConfigCreateModel)
                ret_dict[cls_field] = val._to_dict()
        if self.vectorIndexConfig is None:
            ret_dict["vectorIndexType"] = VectorIndexType.HNSW

        ret_dict["class"] = self.name
        self.__add_props(self.properties, ret_dict)
        self.__add_props(self.references, ret_dict)

        return ret_dict

    def __add_props(
        self,
        props: Optional[
            Union[Sequence[Union[Property, _ReferencePropertyBase]], List[_ReferencePropertyBase]]
        ],
        ret_dict: Dict[str, Any],
    ) -> None:
        if props is None:
            return
        existing_props = ret_dict.get("properties", [])
        existing_props.extend(
            [
                (
                    prop._to_dict(
                        self.vectorizerConfig.vectorizer
                        if isinstance(self.vectorizerConfig, _VectorizerConfigCreate)
                        else None
                    )
                    if isinstance(prop, Property)
                    else prop._to_dict()
                )
                for prop in props
            ]
        )
        ret_dict["properties"] = existing_props


class _VectorIndexQuantizer:
    @staticmethod
    def pq(
        bit_compression: Optional[bool] = None,
        centroids: Optional[int] = None,
        encoder_distribution: Optional[PQEncoderDistribution] = None,
        encoder_type: Optional[PQEncoderType] = None,
        segments: Optional[int] = None,
        training_limit: Optional[int] = None,
    ) -> _PQConfigCreate:
        """Create a `_PQConfigCreate` object to be used when defining the product quantization (PQ) configuration of Weaviate.

        Use this method when defining the `quantizer` argument in the `vector_index` configuration.

        Arguments:
            See [the docs](https://weaviate.io/developers/weaviate/concepts/vector-index#hnsw-with-compression) for a more detailed view!
        """  # noqa: D417 (missing argument descriptions in the docstring)
        return _PQConfigCreate(
            bitCompression=bit_compression,
            centroids=centroids,
            segments=segments,
            trainingLimit=training_limit,
            encoder=_PQEncoderConfigCreate(type_=encoder_type, distribution=encoder_distribution),
        )

    @staticmethod
    def bq(
        cache: Optional[bool] = None,
        rescore_limit: Optional[int] = None,
    ) -> _BQConfigCreate:
        """Create a `_BQConfigCreate` object to be used when defining the binary quantization (BQ) configuration of Weaviate.

        Use this method when defining the `quantizer` argument in the `vector_index` configuration.

        Arguments:
            See [the docs](https://weaviate.io/developers/weaviate/concepts/vector-index#hnsw-with-compression) for a more detailed view!
        """  # noqa: D417 (missing argument descriptions in the docstring)
        return _BQConfigCreate(
            cache=cache,
            rescoreLimit=rescore_limit,
        )


class _VectorIndex:
    Quantizer = _VectorIndexQuantizer

    @staticmethod
    def none() -> _VectorIndexSkipConfigCreate:
        """Create a `_VectorIndexSkipConfigCreate` object to be used when configuring Weaviate to not index your vectors.

        Use this method when defining the `vector_index_config` argument in `collections.create()`.
        """
        return _VectorIndexSkipConfigCreate(
            distance=None,
            vectorCacheMaxObjects=None,
            quantizer=None,
        )

    @staticmethod
    def hnsw(
        cleanup_interval_seconds: Optional[int] = None,
        distance_metric: Optional[VectorDistances] = None,
        dynamic_ef_factor: Optional[int] = None,
        dynamic_ef_max: Optional[int] = None,
        dynamic_ef_min: Optional[int] = None,
        ef: Optional[int] = None,
        ef_construction: Optional[int] = None,
        flat_search_cutoff: Optional[int] = None,
        max_connections: Optional[int] = None,
        vector_cache_max_objects: Optional[int] = None,
        quantizer: Optional[_PQConfigCreate] = None,
    ) -> _VectorIndexHNSWConfigCreate:
        """Create a `_VectorIndexHNSWConfigCreate` object to be used when defining the HNSW vector index configuration of Weaviate.

        Use this method when defining the `vector_index_config` argument in `collections.create()`.

        Arguments:
            See [the docs](https://weaviate.io/developers/weaviate/configuration/indexes#how-to-configure-hnsw) for a more detailed view!
        """  # noqa: D417 (missing argument descriptions in the docstring)
        return _VectorIndexHNSWConfigCreate(
            cleanupIntervalSeconds=cleanup_interval_seconds,
            distance=distance_metric,
            dynamicEfMin=dynamic_ef_min,
            dynamicEfMax=dynamic_ef_max,
            dynamicEfFactor=dynamic_ef_factor,
            efConstruction=ef_construction,
            ef=ef,
            flatSearchCutoff=flat_search_cutoff,
            maxConnections=max_connections,
            vectorCacheMaxObjects=vector_cache_max_objects,
            quantizer=quantizer,
        )

    @staticmethod
    def flat(
        distance_metric: Optional[VectorDistances] = None,
        vector_cache_max_objects: Optional[int] = None,
        quantizer: Optional[_BQConfigCreate] = None,
    ) -> _VectorIndexFlatConfigCreate:
        """Create a `_VectorIndexFlatConfigCreate` object to be used when defining the FLAT vector index configuration of Weaviate.

        Use this method when defining the `vector_index_config` argument in `collections.create()`.

        Arguments:
            See [the docs](https://weaviate.io/developers/weaviate/configuration/indexes#how-to-configure-hnsw) for a more detailed view!
        """  # noqa: D417 (missing argument descriptions in the docstring)
        return _VectorIndexFlatConfigCreate(
            distance=distance_metric,
            vectorCacheMaxObjects=vector_cache_max_objects,
            quantizer=quantizer,
        )


class Configure:
    """Use this factory class to generate the correct object for use when using the `collections.create()` method. E.g., `.multi_tenancy()` will return a `MultiTenancyConfigCreate` object to be used in the `multi_tenancy_config` argument.

    Each class method provides options specific to the named configuration type in the function's name. Under-the-hood data validation steps
    will ensure that any mis-specifications are caught before the request is sent to Weaviate.
    """

    Generative = _Generative
    Reranker = _Reranker
    Vectorizer = _Vectorizer
    VectorIndex = _VectorIndex
    NamedVectors = _NamedVectors

    @staticmethod
    def inverted_index(
        bm25_b: Optional[float] = None,
        bm25_k1: Optional[float] = None,
        cleanup_interval_seconds: Optional[int] = None,
        index_timestamps: Optional[bool] = None,
        index_property_length: Optional[bool] = None,
        index_null_state: Optional[bool] = None,
        stopwords_preset: Optional[StopwordsPreset] = None,
        stopwords_additions: Optional[List[str]] = None,
        stopwords_removals: Optional[List[str]] = None,
    ) -> _InvertedIndexConfigCreate:
        """Create an `InvertedIndexConfigCreate` object to be used when defining the configuration of the keyword searching algorithm of Weaviate.

        Arguments:
            See [the docs](https://weaviate.io/developers/weaviate/configuration/indexes#configure-the-inverted-index) for details!
        """  # noqa: D417 (missing argument descriptions in the docstring)
        if bm25_b is None and bm25_k1 is not None or bm25_k1 is None and bm25_b is not None:
            raise ValueError("bm25_b and bm25_k1 must be specified together")

        return _InvertedIndexConfigCreate(
            bm25=(
                _BM25ConfigCreate(b=bm25_b, k1=bm25_k1)
                if bm25_b is not None and bm25_k1 is not None
                else None
            ),
            cleanupIntervalSeconds=cleanup_interval_seconds,
            indexTimestamps=index_timestamps,
            indexPropertyLength=index_property_length,
            indexNullState=index_null_state,
            stopwords=_StopwordsCreate(
                preset=stopwords_preset,
                additions=stopwords_additions,
                removals=stopwords_removals,
            ),
        )

    @staticmethod
    def multi_tenancy(enabled: bool = True) -> _MultiTenancyConfigCreate:
        """Create a `MultiTenancyConfigCreate` object to be used when defining the multi-tenancy configuration of Weaviate.

        Arguments:
            `enabled`
                Whether multi-tenancy is enabled. Defaults to `True`.
        """
        return _MultiTenancyConfigCreate(enabled=enabled)

    @staticmethod
    def replication(factor: Optional[int] = None) -> _ReplicationConfigCreate:
        """Create a `ReplicationConfigCreate` object to be used when defining the replication configuration of Weaviate.

        Arguments:
            `factor`
                The replication factor.
        """
        return _ReplicationConfigCreate(factor=factor)

    @staticmethod
    def sharding(
        virtual_per_physical: Optional[int] = None,
        desired_count: Optional[int] = None,
        actual_count: Optional[int] = None,
        desired_virtual_count: Optional[int] = None,
        actual_virtual_count: Optional[int] = None,
    ) -> _ShardingConfigCreate:
        """Create a `ShardingConfigCreate` object to be used when defining the sharding configuration of Weaviate.

        NOTE: You can only use one of Sharding or Replication, not both.

        See [the docs](https://weaviate.io/developers/weaviate/concepts/replication-architecture#replication-vs-sharding) for more details.

        Arguments:
            `virtual_per_physical`
                The number of virtual shards per physical shard.
            `desired_count`
                The desired number of physical shards.
            `actual_count`
                The actual number of physical shards.
            `desired_virtual_count`
                The desired number of virtual shards.
            `actual_virtual_count`
                The actual number of virtual shards.
        """
        return _ShardingConfigCreate(
            virtualPerPhysical=virtual_per_physical,
            desiredCount=desired_count,
            actualCount=actual_count,
            desiredVirtualCount=desired_virtual_count,
            actualVirtualCount=actual_virtual_count,
        )


class _VectorIndexQuantizerUpdate:
    @staticmethod
    def pq(
        bit_compression: Optional[bool] = None,
        centroids: Optional[int] = None,
        encoder_distribution: Optional[PQEncoderDistribution] = None,
        encoder_type: Optional[PQEncoderType] = None,
        segments: Optional[int] = None,
        training_limit: Optional[int] = None,
        enabled: bool = True,
    ) -> _PQConfigUpdate:
        """Create a `_PQConfigUpdate` object to be used when updating the product quantization (PQ) configuration of Weaviate.

        Use this method when defining the `quantizer` argument in the `vector_index` configuration in `collection.update()`.

        Arguments:
            See [the docs](https://weaviate.io/developers/weaviate/concepts/vector-index#hnsw-with-compression) for a more detailed view!
        """  # noqa: D417 (missing argument descriptions in the docstring)
        return _PQConfigUpdate(
            enabled=enabled,
            bitCompression=bit_compression,
            centroids=centroids,
            segments=segments,
            trainingLimit=training_limit,
            encoder=(
                _PQEncoderConfigUpdate(type_=encoder_type, distribution=encoder_distribution)
                if encoder_type is not None or encoder_distribution is not None
                else None
            ),
        )

    @staticmethod
    def bq(rescore_limit: Optional[int] = None) -> _BQConfigUpdate:
        """Create a `_BQConfigUpdate` object to be used when updating the binary quantization (BQ) configuration of Weaviate.

        Use this method when defining the `quantizer` argument in the `vector_index` configuration in `collection.update()`.

        Arguments:
            See [the docs](https://weaviate.io/developers/weaviate/concepts/vector-index#hnsw-with-compression) for a more detailed view!
        """  # noqa: D417 (missing argument descriptions in the docstring)
        return _BQConfigUpdate(rescoreLimit=rescore_limit)


class _VectorIndexUpdate:
    Quantizer = _VectorIndexQuantizerUpdate

    @staticmethod
    def hnsw(
        dynamic_ef_factor: Optional[int] = None,
        dynamic_ef_min: Optional[int] = None,
        dynamic_ef_max: Optional[int] = None,
        ef: Optional[int] = None,
        flat_search_cutoff: Optional[int] = None,
        vector_cache_max_objects: Optional[int] = None,
        quantizer: Optional[_PQConfigUpdate] = None,
    ) -> _VectorIndexConfigHNSWUpdate:
        """Create an `_VectorIndexConfigHNSWUpdate` object to update the configuration of the HNSW vector index.

        Use this method when defining the `vector_index_config` argument in `collection.update()`.

        Arguments:
            See [the docs](https://weaviate.io/developers/weaviate/configuration/indexes#configure-the-inverted-index) for a more detailed view!
        """  # noqa: D417 (missing argument descriptions in the docstring)
        return _VectorIndexConfigHNSWUpdate(
            dynamicEfMin=dynamic_ef_min,
            dynamicEfMax=dynamic_ef_max,
            dynamicEfFactor=dynamic_ef_factor,
            ef=ef,
            flatSearchCutoff=flat_search_cutoff,
            vectorCacheMaxObjects=vector_cache_max_objects,
            quantizer=quantizer,
        )

    @staticmethod
    def flat(
        vector_cache_max_objects: Optional[int] = None,
        quantizer: Optional[_BQConfigUpdate] = None,
    ) -> _VectorIndexConfigFlatUpdate:
        """Create an `_VectorIndexConfigFlatUpdate` object to update the configuration of the FLAT vector index.

        Use this method when defining the `vector_index_config` argument in `collection.update()`.

        Arguments:
            See [the docs](https://weaviate.io/developers/weaviate/configuration/indexes#configure-the-inverted-index) for a more detailed view!
        """  # noqa: D417 (missing argument descriptions in the docstring)
        return _VectorIndexConfigFlatUpdate(
            vectorCacheMaxObjects=vector_cache_max_objects,
            quantizer=quantizer,
        )


class Reconfigure:
    """Use this factory class to generate the correct `xxxConfig` object for use when using the `collection.update()` method.

    Each staticmethod provides options specific to the named configuration type in the function's name. Under-the-hood data validation steps
    will ensure that any mis-specifications are caught before the request is sent to Weaviate. Only those configurations that are mutable are
    available in this class. If you wish to update the configuration of an immutable aspect of your collection then you will have to delete
    the collection and re-create it with the new configuration.
    """

    VectorIndex = _VectorIndexUpdate

    @staticmethod
    def inverted_index(
        bm25_b: Optional[float] = None,
        bm25_k1: Optional[float] = None,
        cleanup_interval_seconds: Optional[int] = None,
        stopwords_additions: Optional[List[str]] = None,
        stopwords_preset: Optional[StopwordsPreset] = None,
        stopwords_removals: Optional[List[str]] = None,
    ) -> _InvertedIndexConfigUpdate:
        """Create an `InvertedIndexConfigUpdate` object.

        Use this method when defining the `inverted_index_config` argument in `collection.update()`.

        Arguments:
            See [the docs](https://weaviate.io/developers/weaviate/configuration/indexes#configure-the-inverted-index) for a more detailed view!
        """  # noqa: D417 (missing argument descriptions in the docstring)
        return _InvertedIndexConfigUpdate(
            bm25=_BM25ConfigUpdate(b=bm25_b, k1=bm25_k1),
            cleanupIntervalSeconds=cleanup_interval_seconds,
            stopwords=_StopwordsUpdate(
                preset=stopwords_preset,
                additions=stopwords_additions,
                removals=stopwords_removals,
            ),
        )

    @staticmethod
    def replication(factor: Optional[int] = None) -> _ReplicationConfigUpdate:
        """Create a `ReplicationConfigUpdate` object.

        Use this method when defining the `replication_config` argument in `collection.update()`.

        Arguments:
            `factor`
                The replication factor.
        """
        return _ReplicationConfigUpdate(factor=factor)<|MERGE_RESOLUTION|>--- conflicted
+++ resolved
@@ -501,36 +501,6 @@
     reranker: Rerankers = Field(default=Rerankers.TRANSFORMERS, frozen=True, exclude=True)
 
 
-<<<<<<< HEAD
-=======
-CohereModel = Literal[
-    "embed-multilingual-v2.0",
-    "embed-multilingual-v3.0",
-    "embed-multilingual-light-v3.0",
-    "small",
-    "medium",
-    "large",
-    "multilingual-22-12",
-    "embed-english-v2.0",
-    "embed-english-light-v2.0",
-    "embed-english-v3.0",
-    "embed-english-light-v3.0",
-]
-CohereTruncation = Literal["NONE", "START", "END", "LEFT", "RIGHT"]
-OpenAIModel = Literal["text-embedding-3-small", "text-embedding-3-large", "text-embedding-ada-002"]
-JinaModels = Literal["jina-embeddings-v2-base-en", "jina-embeddings-v2-small-en"]
-AWSModel = Literal[
-    "amazon.titan-embed-text-v1",
-    "cohere.embed-english-v3",
-    "cohere.embed-multilingual-v3",
-]
-AWSService = Literal[
-    "bedrock",
-    "sagemaker",
-]
-
-
->>>>>>> 369a439b
 class _Generative:
     """Use this factory class to create the correct object for the `generative_config` argument in the `collections.create()` method.
 
@@ -735,201 +705,6 @@
         )
 
 
-<<<<<<< HEAD
-=======
-class _Text2VecAzureOpenAIConfig(_VectorizerConfigCreate):
-    vectorizer: Vectorizers = Field(default=Vectorizers.TEXT2VEC_OPENAI, frozen=True, exclude=True)
-    baseURL: Optional[AnyHttpUrl]
-    resourceName: str
-    deploymentId: str
-    vectorizeClassName: bool
-
-    def _to_dict(self) -> Dict[str, Any]:
-        ret_dict = super()._to_dict()
-        if self.baseURL is not None:
-            ret_dict["baseURL"] = self.baseURL.unicode_string()
-        return ret_dict
-
-
-class _Text2VecContextionaryConfig(_VectorizerConfigCreate):
-    vectorizer: Vectorizers = Field(
-        default=Vectorizers.TEXT2VEC_CONTEXTIONARY, frozen=True, exclude=True
-    )
-    vectorizeClassName: bool
-
-
-class _Text2VecAWSConfig(_VectorizerConfigCreate):
-    vectorizer: Vectorizers = Field(default=Vectorizers.TEXT2VEC_AWS, frozen=True, exclude=True)
-    model: Optional[str]
-    endpoint: Optional[str]
-    region: str
-    service: str
-    vectorizeClassName: bool
-
-    @field_validator("region")
-    def _check_name(cls, r: str) -> str:
-        if r == "":
-            raise ValueError("region is a required argument and must be given")
-        return r
-
-
-class _Text2VecCohereConfig(_VectorizerConfigCreate):
-    vectorizer: Vectorizers = Field(default=Vectorizers.TEXT2VEC_COHERE, frozen=True, exclude=True)
-    baseURL: Optional[AnyHttpUrl]
-    model: Optional[str]
-    truncate: Optional[CohereTruncation]
-    vectorizeClassName: bool
-
-    def _to_dict(self) -> Dict[str, Any]:
-        ret_dict = super()._to_dict()
-        if self.baseURL is not None:
-            ret_dict["baseURL"] = self.baseURL.unicode_string()
-        return ret_dict
-
-
-class _Text2VecHuggingFaceConfig(_VectorizerConfigCreate):
-    vectorizer: Vectorizers = Field(
-        default=Vectorizers.TEXT2VEC_HUGGINGFACE, frozen=True, exclude=True
-    )
-    model: Optional[str]
-    passageModel: Optional[str]
-    queryModel: Optional[str]
-    endpointURL: Optional[AnyHttpUrl]
-    waitForModel: Optional[bool]
-    useGPU: Optional[bool]
-    useCache: Optional[bool]
-    vectorizeClassName: bool
-
-    def _to_dict(self) -> Dict[str, Any]:
-        ret_dict = super()._to_dict()
-        options = {}
-        if self.waitForModel is not None:
-            options["waitForModel"] = ret_dict.pop("waitForModel")
-        if self.useGPU is not None:
-            options["useGPU"] = ret_dict.pop("useGPU")
-        if self.useCache is not None:
-            options["useCache"] = ret_dict.pop("useCache")
-        if len(options) > 0:
-            ret_dict["options"] = options
-        if self.endpointURL is not None:
-            ret_dict["endpointURL"] = self.endpointURL.unicode_string()
-        return ret_dict
-
-
-OpenAIType = Literal["text", "code"]
-
-
-class _Text2VecOpenAIConfig(_VectorizerConfigCreate):
-    vectorizer: Vectorizers = Field(default=Vectorizers.TEXT2VEC_OPENAI, frozen=True, exclude=True)
-    baseURL: Optional[AnyHttpUrl]
-    model: Optional[str]
-    modelVersion: Optional[str]
-    type_: Optional[OpenAIType]
-    vectorizeClassName: bool
-
-    def _to_dict(self) -> Dict[str, Any]:
-        ret_dict = super()._to_dict()
-        if self.type_ is not None:
-            ret_dict["type"] = ret_dict.pop("type_")
-        if self.baseURL is not None:
-            ret_dict["baseURL"] = self.baseURL.unicode_string()
-        return ret_dict
-
-
-class _Text2VecPalmConfig(_VectorizerConfigCreate):
-    vectorizer: Vectorizers = Field(default=Vectorizers.TEXT2VEC_PALM, frozen=True, exclude=True)
-    projectId: str
-    apiEndpoint: Optional[AnyHttpUrl]
-    modelId: Optional[str]
-    vectorizeClassName: bool
-
-    def _to_dict(self) -> Dict[str, Any]:
-        ret_dict = super()._to_dict()
-        if self.apiEndpoint is not None:
-            ret_dict["apiEndpoint"] = self.apiEndpoint.unicode_string()
-        return ret_dict
-
-
-class _Text2VecTransformersConfig(_VectorizerConfigCreate):
-    vectorizer: Vectorizers = Field(
-        default=Vectorizers.TEXT2VEC_TRANSFORMERS, frozen=True, exclude=True
-    )
-    poolingStrategy: Literal["masked_mean", "cls"]
-    vectorizeClassName: bool
-
-
-class _Text2VecGPT4AllConfig(_VectorizerConfigCreate):
-    vectorizer: Vectorizers = Field(default=Vectorizers.TEXT2VEC_GPT4ALL, frozen=True, exclude=True)
-    vectorizeClassName: bool
-
-
-class _Text2VecJinaConfig(_VectorizerConfigCreate):
-    vectorizer: Vectorizers = Field(default=Vectorizers.TEXT2VEC_JINAAI, frozen=True, exclude=True)
-    model: Optional[str]
-    vectorizeClassName: bool
-
-
-class _Img2VecNeuralConfig(_VectorizerConfigCreate):
-    vectorizer: Vectorizers = Field(default=Vectorizers.IMG2VEC_NEURAL, frozen=True, exclude=True)
-    imageFields: List[str]
-
-
-class Multi2VecField(BaseModel):
-    """Use this class when defining the fields to use in the `Multi2VecClip` and `Multi2VecBind` vectorizers."""
-
-    name: str
-    weight: Optional[float] = Field(default=None, exclude=True)
-
-
-class _Multi2VecBase(_VectorizerConfigCreate):
-    imageFields: Optional[List[Multi2VecField]]
-    textFields: Optional[List[Multi2VecField]]
-    vectorizeClassName: bool
-
-    def _to_dict(self) -> Dict[str, Any]:
-        ret_dict = super()._to_dict()
-        ret_dict["weights"] = {}
-        for cls_field in self.model_fields:
-            val = getattr(self, cls_field)
-            if "Fields" in cls_field and val is not None:
-                val = cast(List[Multi2VecField], val)
-                ret_dict[cls_field] = [field.name for field in val]
-                weights = [field.weight for field in val if field.weight is not None]
-                if len(weights) > 0:
-                    ret_dict["weights"][cls_field] = weights
-        if len(ret_dict["weights"]) == 0:
-            del ret_dict["weights"]
-        return ret_dict
-
-
-class _Multi2VecClipConfig(_Multi2VecBase):
-    vectorizer: Vectorizers = Field(default=Vectorizers.MULTI2VEC_CLIP, frozen=True, exclude=True)
-
-
-class _Multi2VecBindConfig(_Multi2VecBase):
-    vectorizer: Vectorizers = Field(default=Vectorizers.MULTI2VEC_BIND, frozen=True, exclude=True)
-    audioFields: Optional[List[Multi2VecField]]
-    depthFields: Optional[List[Multi2VecField]]
-    IMUFields: Optional[List[Multi2VecField]]
-    thermalFields: Optional[List[Multi2VecField]]
-    videoFields: Optional[List[Multi2VecField]]
-
-
-class _Ref2VecCentroidConfig(_VectorizerConfigCreate):
-    vectorizer: Vectorizers = Field(default=Vectorizers.REF2VEC_CENTROID, frozen=True, exclude=True)
-    referenceProperties: List[str]
-    method: Literal["mean"]
-
-
-def _map_multi2vec_fields(
-    fields: Optional[Union[List[str], List[Multi2VecField]]]
-) -> Optional[List[Multi2VecField]]:
-    if fields is None:
-        return None
-    return [Multi2VecField(name=field) if isinstance(field, str) else field for field in fields]
-
-
->>>>>>> 369a439b
 class _Reranker:
     """Use this factory class to create the correct object for the `reranker_config` argument in the `collections.create()` method.
 
@@ -962,434 +737,6 @@
         return _RerankerCohereConfig(model=model)
 
 
-<<<<<<< HEAD
-=======
-class _Vectorizer:
-    """Use this factory class to create the correct object for the `vectorizer_config` argument in the `collections.create()` method.
-
-    Each staticmethod provides options specific to the named vectorizer in the function's name. Under-the-hood data validation steps
-    will ensure that any mis-specifications will be caught before the request is sent to Weaviate.
-    """
-
-    @staticmethod
-    def none() -> _VectorizerConfigCreate:
-        """Create a `VectorizerConfig` object with the vectorizer set to `Vectorizer.NONE`."""
-        return _VectorizerConfigCreate(vectorizer=Vectorizers.NONE)
-
-    @staticmethod
-    def img2vec_neural(
-        image_fields: List[str],
-    ) -> _VectorizerConfigCreate:
-        """Create a `Img2VecNeuralConfig` object for use when vectorizing using the `img2vec-neural` model.
-
-        See the [documentation](https://weaviate.io/developers/weaviate/modules/retriever-vectorizer-modules/img2vec-neural)
-        for detailed usage.
-
-        Arguments:
-            `image_fields`
-                The image fields to use. This is a required field and must match the property fields
-                of the collection that are defined as `DataType.BLOB`.
-
-        Raises:
-            `pydantic.ValidationError` if `image_fields` is not a `list`.
-        """
-        return _Img2VecNeuralConfig(imageFields=image_fields)
-
-    @staticmethod
-    def multi2vec_clip(
-        image_fields: Optional[Union[List[str], List[Multi2VecField]]] = None,
-        text_fields: Optional[Union[List[str], List[Multi2VecField]]] = None,
-        vectorize_collection_name: bool = True,
-    ) -> _VectorizerConfigCreate:
-        """Create a `Multi2VecClipConfig` object for use when vectorizing using the `multi2vec-clip` model.
-
-        See the [documentation](https://weaviate.io/developers/weaviate/modules/retriever-vectorizer-modules/multi2vec-clip)
-        for detailed usage.
-
-        Arguments:
-            `image_fields`
-                The image fields to use in vectorization.
-            `text_fields`
-                The text fields to use in vectorization.
-            `vectorize_collection_name`
-                Whether to vectorize the collection name. Defaults to `True`.
-
-        Raises:
-            `pydantic.ValidationError` if `image_fields` or `text_fields` are not `None` or a `list`.
-        """
-        return _Multi2VecClipConfig(
-            imageFields=_map_multi2vec_fields(image_fields),
-            textFields=_map_multi2vec_fields(text_fields),
-            vectorizeClassName=vectorize_collection_name,
-        )
-
-    @staticmethod
-    def multi2vec_bind(
-        audio_fields: Optional[Union[List[str], List[Multi2VecField]]] = None,
-        depth_fields: Optional[Union[List[str], List[Multi2VecField]]] = None,
-        image_fields: Optional[Union[List[str], List[Multi2VecField]]] = None,
-        imu_fields: Optional[Union[List[str], List[Multi2VecField]]] = None,
-        text_fields: Optional[Union[List[str], List[Multi2VecField]]] = None,
-        thermal_fields: Optional[Union[List[str], List[Multi2VecField]]] = None,
-        video_fields: Optional[Union[List[str], List[Multi2VecField]]] = None,
-        vectorize_collection_name: bool = True,
-    ) -> _VectorizerConfigCreate:
-        """Create a `Multi2VecClipConfig` object for use when vectorizing using the `multi2vec-clip` model.
-
-        See the [documentation](https://weaviate.io/developers/weaviate/modules/retriever-vectorizer-modules/multi2vec-bind)
-        for detailed usage.
-
-        Arguments:
-            `audio_fields`
-                The audio fields to use in vectorization.
-            `depth_fields`
-                The depth fields to use in vectorization.
-            `image_fields`
-                The image fields to use in vectorization.
-            `imu_fields`
-                The IMU fields to use in vectorization.
-            `text_fields`
-                The text fields to use in vectorization.
-            `thermal_fields`
-                The thermal fields to use in vectorization.
-            `video_fields`
-                The video fields to use in vectorization.
-            `vectorize_collection_name`
-                Whether to vectorize the collection name. Defaults to `True`.
-
-        Raises:
-            `pydantic.ValidationError` if any of the `*_fields` are not `None` or a `list`.
-        """
-        return _Multi2VecBindConfig(
-            audioFields=_map_multi2vec_fields(audio_fields),
-            depthFields=_map_multi2vec_fields(depth_fields),
-            imageFields=_map_multi2vec_fields(image_fields),
-            IMUFields=_map_multi2vec_fields(imu_fields),
-            textFields=_map_multi2vec_fields(text_fields),
-            thermalFields=_map_multi2vec_fields(thermal_fields),
-            videoFields=_map_multi2vec_fields(video_fields),
-            vectorizeClassName=vectorize_collection_name,
-        )
-
-    @staticmethod
-    def ref2vec_centroid(
-        reference_properties: List[str],
-        method: Literal["mean"] = "mean",
-    ) -> _VectorizerConfigCreate:
-        """Create a `Ref2VecCentroidConfig` object for use when vectorizing using the `ref2vec-centroid` model.
-
-        See the [documentation](https://weaviate.io/developers/weaviate/modules/retriever-vectorizer-modules/ref2vec-centroid)
-        for detailed usage.
-
-        Arguments:
-            `reference_properties`
-                The reference properties to use in vectorization, REQUIRED.
-            `method`
-                The method to use in vectorization. Defaults to `mean`.
-
-        Raises:
-            `pydantic.ValidationError` if `reference_properties` is not a `list`.
-        """
-        return _Ref2VecCentroidConfig(
-            referenceProperties=reference_properties,
-            method=method,
-        )
-
-    @staticmethod
-    def text2vec_aws(
-        model: Optional[Union[AWSModel, str]] = None,
-        region: str = "",  # cant have a non-default value after a default value, but we cant change the order for BC - will be validated in the model
-        endpoint: Optional[str] = None,
-        service: Union[AWSService, str] = "bedrock",
-        vectorize_collection_name: bool = True,
-    ) -> _VectorizerConfigCreate:
-        """Create a `Text2VecAWSConfig` object for use when vectorizing using the `text2vec-aws` model.
-
-        See the [documentation](https://weaviate.io/developers/weaviate/modules/retriever-vectorizer-modules/text2vec-aws)
-        for detailed usage.
-
-        Arguments:
-            `model`
-                The model to use, REQUIRED for service "bedrock".
-            `region`
-                The AWS region to run the model from, REQUIRED.
-            `endpoint`
-                The model to use, REQUIRED for service "sagemaker".
-            `service`
-                The AWS service to use, options are "bedrock" and "sagemaker".
-            `vectorize_collection_name`
-                Whether to vectorize the collection name. Defaults to `True`.
-        """
-        return _Text2VecAWSConfig(
-            model=model,
-            region=region,
-            vectorizeClassName=vectorize_collection_name,
-            service=service,
-            endpoint=endpoint,
-        )
-
-    @staticmethod
-    def text2vec_azure_openai(
-        resource_name: str,
-        deployment_id: str,
-        vectorize_collection_name: bool = True,
-        base_url: Optional[AnyHttpUrl] = None,
-    ) -> _VectorizerConfigCreate:
-        """Create a `Text2VecAzureOpenAIConfig` object for use when vectorizing using the `text2vec-azure-openai` model.
-
-        See the [documentation](https://weaviate.io/developers/weaviate/modules/retriever-vectorizer-modules/text2vec-azure-openai)
-        for detailed usage.
-
-        Arguments:
-            `resource_name`
-                The resource name to use, REQUIRED.
-            `deployment_id`
-                The deployment ID to use, REQUIRED.
-            `vectorize_collection_name`
-                Whether to vectorize the collection name. Defaults to `True`.
-            `base_url`
-                The base URL to use where API requests should go. Defaults to `None`, which uses the server-defined default.
-
-        Raises:
-            `pydantic.ValidationError` if `resource_name` or `deployment_id` are not `str`.
-        """
-        return _Text2VecAzureOpenAIConfig(
-            baseURL=base_url,
-            resourceName=resource_name,
-            deploymentId=deployment_id,
-            vectorizeClassName=vectorize_collection_name,
-        )
-
-    @staticmethod
-    def text2vec_contextionary(vectorize_collection_name: bool = True) -> _VectorizerConfigCreate:
-        """Create a `Text2VecContextionaryConfig` object for use when vectorizing using the `text2vec-contextionary` model.
-
-        See the [documentation](https://weaviate.io/developers/weaviate/modules/retriever-vectorizer-modules/text2vec-contextionary)
-        for detailed usage.
-
-        Arguments:
-            `vectorize_collection_name`
-                Whether to vectorize the collection name. Defaults to `True`.
-
-        Raises:
-            `pydantic.ValidationError`` if `vectorize_collection_name` is not a `bool`.
-        """
-        return _Text2VecContextionaryConfig(vectorizeClassName=vectorize_collection_name)
-
-    @staticmethod
-    def text2vec_cohere(
-        model: Optional[Union[CohereModel, str]] = None,
-        truncate: Optional[CohereTruncation] = None,
-        vectorize_collection_name: bool = True,
-        base_url: Optional[AnyHttpUrl] = None,
-    ) -> _VectorizerConfigCreate:
-        """Create a `Text2VecCohereConfig` object for use when vectorizing using the `text2vec-cohere` model.
-
-        See the [documentation](https://weaviate.io/developers/weaviate/modules/retriever-vectorizer-modules/text2vec-cohere)
-        for detailed usage.
-
-        Arguments:
-            `model`
-                The model to use. Defaults to `None`, which uses the server-defined default.
-            `truncate`
-                The truncation strategy to use. Defaults to `None`, which uses the server-defined default.
-            `vectorize_collection_name`
-                Whether to vectorize the collection name. Defaults to `True`.
-            `base_url`
-                The base URL to use where API requests should go. Defaults to `None`, which uses the server-defined default.
-
-        Raises:
-            `pydantic.ValidationError` if `truncate` is not a valid value from the `CohereModel` type.
-        """
-        return _Text2VecCohereConfig(
-            baseURL=base_url,
-            model=model,
-            truncate=truncate,
-            vectorizeClassName=vectorize_collection_name,
-        )
-
-    @staticmethod
-    def text2vec_gpt4all(
-        vectorize_collection_name: bool = True,
-    ) -> _VectorizerConfigCreate:
-        """Create a `Text2VecGPT4AllConfig` object for use when vectorizing using the `text2vec-gpt4all` model.
-
-        See the [documentation](https://weaviate.io/developers/weaviate/modules/retriever-vectorizer-modules/text2vec-gpt4all)
-        for detailed usage.
-
-        Arguments:
-            `vectorize_collection_name`
-                Whether to vectorize the collection name. Defaults to `True`.
-
-        Raises:
-            `pydantic.ValidationError` if `vectorize_collection_name` is not a `bool`.
-        """
-        return _Text2VecGPT4AllConfig(vectorizeClassName=vectorize_collection_name)
-
-    @staticmethod
-    def text2vec_huggingface(
-        model: Optional[str] = None,
-        passage_model: Optional[str] = None,
-        query_model: Optional[str] = None,
-        endpoint_url: Optional[AnyHttpUrl] = None,
-        wait_for_model: Optional[bool] = None,
-        use_gpu: Optional[bool] = None,
-        use_cache: Optional[bool] = None,
-        vectorize_collection_name: bool = True,
-    ) -> _VectorizerConfigCreate:
-        """Create a `Text2VecHuggingFaceConfig` object for use when vectorizing using the `text2vec-huggingface` model.
-
-        See the [documentation](https://weaviate.io/developers/weaviate/modules/retriever-vectorizer-modules/text2vec-huggingface)
-        for detailed usage.
-
-        Arguments:
-            `model`
-                The model to use. Defaults to `None`, which uses the server-defined default.
-            `passage_model`
-                The passage model to use. Defaults to `None`, which uses the server-defined default.
-            `query_model`
-                The query model to use. Defaults to `None`, which uses the server-defined default.
-            `endpoint_url`
-                The endpoint URL to use. Defaults to `None`, which uses the server-defined default.
-            `wait_for_model`
-                Whether to wait for the model to be loaded. Defaults to `None`, which uses the server-defined default.
-            `use_gpu`
-                Whether to use the GPU. Defaults to `None`, which uses the server-defined default.
-            `use_cache`
-                Whether to use the cache. Defaults to `None`, which uses the server-defined default.
-            `vectorize_collection_name`
-                Whether to vectorize the collection name. Defaults to `True`.
-
-        Raises:
-            `pydantic.ValidationError` if the arguments passed to the function are invalid.
-                It is important to note that some of these variables are mutually exclusive.
-                    See the [documentation](https://weaviate.io/developers/weaviate/modules/retriever-vectorizer-modules/text2vec-huggingface) for more details.
-        """
-        return _Text2VecHuggingFaceConfig(
-            model=model,
-            passageModel=passage_model,
-            queryModel=query_model,
-            endpointURL=endpoint_url,
-            waitForModel=wait_for_model,
-            useGPU=use_gpu,
-            useCache=use_cache,
-            vectorizeClassName=vectorize_collection_name,
-        )
-
-    @staticmethod
-    def text2vec_openai(
-        model: Optional[Union[OpenAIModel, str]] = None,
-        model_version: Optional[str] = None,
-        type_: Optional[OpenAIType] = None,
-        vectorize_collection_name: bool = True,
-        base_url: Optional[AnyHttpUrl] = None,
-    ) -> _VectorizerConfigCreate:
-        """Create a `Text2VecOpenAIConfig` object for use when vectorizing using the `text2vec-openai` model.
-
-        See the [documentation](https://weaviate.io/developers/weaviate/modules/retriever-vectorizer-modules/text2vec-openai)
-        for detailed usage.
-
-        Arguments:
-            `model`
-                The model to use. Defaults to `None`, which uses the server-defined default.
-            `model_version`
-                The model version to use. Defaults to `None`, which uses the server-defined default.
-            `type_`
-                The type of model to use. Defaults to `None`, which uses the server-defined default.
-            `vectorize_collection_name`
-                Whether to vectorize the collection name. Defaults to `True`.
-            `base_url`
-                The base URL to use where API requests should go. Defaults to `None`, which uses the server-defined default.
-
-        Raises:
-            `pydantic.ValidationError` if `type_` is not a valid value from the `OpenAIType` type.
-        """
-        return _Text2VecOpenAIConfig(
-            baseURL=base_url,
-            model=model,
-            modelVersion=model_version,
-            type_=type_,
-            vectorizeClassName=vectorize_collection_name,
-        )
-
-    @staticmethod
-    def text2vec_palm(
-        project_id: str,
-        api_endpoint: Optional[AnyHttpUrl] = None,
-        model_id: Optional[str] = None,
-        vectorize_collection_name: bool = True,
-    ) -> _VectorizerConfigCreate:
-        """Create a `Text2VecPalmConfig` object for use when vectorizing using the `text2vec-palm` model.
-
-        See the [documentation](https://weaviate.io/developers/weaviate/modules/retriever-vectorizer-modules/text2vec-palm)
-        for detailed usage.
-
-        Arguments:
-            `project_id`
-                The project ID to use, REQUIRED.
-            `api_endpoint`
-                The API endpoint to use. Defaults to `None`, which uses the server-defined default.
-            `model_id`
-                The model ID to use. Defaults to `None`, which uses the server-defined default.
-            `vectorize_collection_name`
-                Whether to vectorize the collection name. Defaults to `True`.
-
-        Raises:
-            `pydantic.ValidationError` if `api_endpoint` is not a valid URL.
-        """
-        return _Text2VecPalmConfig(
-            projectId=project_id,
-            apiEndpoint=api_endpoint,
-            modelId=model_id,
-            vectorizeClassName=vectorize_collection_name,
-        )
-
-    @staticmethod
-    def text2vec_transformers(
-        pooling_strategy: Literal["masked_mean", "cls"] = "masked_mean",
-        vectorize_collection_name: bool = True,
-    ) -> _VectorizerConfigCreate:
-        """Create a `Text2VecTransformersConfig` object for use when vectorizing using the `text2vec-transformers` model.
-
-        See the [documentation](https://weaviate.io/developers/weaviate/modules/retriever-vectorizer-modules/text2vec-transformers)
-        for detailed usage.
-
-        Arguments:
-            `pooling_strategy`
-                The pooling strategy to use. Defaults to `masked_mean`.
-            `vectorize_collection_name`
-                Whether to vectorize the collection name. Defaults to `True`.
-
-        Raises:
-            `pydantic.ValidationError` if `pooling_strategy` is not a valid value from the `PoolingStrategy` type.
-        """
-        return _Text2VecTransformersConfig(
-            poolingStrategy=pooling_strategy,
-            vectorizeClassName=vectorize_collection_name,
-        )
-
-    @staticmethod
-    def text2vec_jinaai(
-        model: Optional[Union[JinaModels, str]] = None,
-        vectorize_collection_name: bool = True,
-    ) -> _VectorizerConfigCreate:
-        """Create a `_Text2VecJinaConfig` object for use when vectorizing using the `text2vec-jinaai` model.
-
-        See the [documentation](https://weaviate.io/developers/weaviate/modules/retriever-vectorizer-modules/text2vec-jinaai)
-        for detailed usage.
-
-        Arguments:
-            `model`
-                The model to use. Defaults to `None`, which uses the server-defined default.
-                See the
-                [documentation](https://weaviate.io/developers/weaviate/modules/retriever-vectorizer-modules/text2vec-jinaai#available-models) for more details.
-            `vectorize_collection_name`
-                Whether to vectorize the collection name. Defaults to `True`.
-        """
-        return _Text2VecJinaConfig(model=model, vectorizeClassName=vectorize_collection_name)
-
-
->>>>>>> 369a439b
 class _CollectionConfigCreateBase(_ConfigCreateModel):
     description: Optional[str] = Field(default=None)
     invertedIndexConfig: Optional[_InvertedIndexConfigCreate] = Field(
