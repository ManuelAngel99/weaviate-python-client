import sys
from dataclasses import dataclass
from typing import Any, Dict, Generic, List, Mapping, Optional, Tuple, Type, Union, cast
from typing_extensions import TypeAlias, TypeVar, is_typeddict

import uuid as uuid_package

if sys.version_info < (3, 9):
    from typing_extensions import Annotated, get_type_hints, get_origin, get_args
else:
    from typing import Annotated, get_type_hints, get_origin, get_args

from weaviate.collections.base import _CollectionBase
from weaviate.collections.classes.grpc import (
    FromNested,
    FromReference,
    FromReferenceMultiTarget,
    Generate,
    MetadataQuery,
    METADATA,
    PROPERTIES,
    REFERENCES,
)
from weaviate.collections.classes.types import Properties, P, R, TProperties, WeaviateProperties
from weaviate.exceptions import WeaviateQueryException, InvalidDataModelException
from weaviate.util import _to_beacons
from weaviate.types import UUIDS

from weaviate.proto.v1 import search_get_pb2


IReferences = TypeVar("IReferences", bound=Optional[Mapping[str, Any]], default=None)


@dataclass
class _MetadataResult:
    uuid: Optional[uuid_package.UUID]
    vector: Optional[List[float]]
    creation_time_unix: Optional[int]
    last_update_time_unix: Optional[int]
    distance: Optional[float]
    certainty: Optional[float]
    score: Optional[float]
    explain_score: Optional[str]
    is_consistent: Optional[bool]
    generative: Optional[str]


def _metadata_from_dict(
    metadata: Dict[str, Any]
) -> Tuple[uuid_package.UUID, Optional[List[float]], "_MetadataReturn"]:
    uuid = uuid_package.UUID(metadata["id"]) if "id" in metadata else None
    if uuid is None:
        raise WeaviateQueryException("The query returned an object with an empty ID string")
    return (
        uuid,
        metadata.get("vector"),
        _MetadataReturn(
            creation_time_unix=metadata.get("creationTimeUnix"),
            last_update_time_unix=metadata.get("lastUpdateTimeUnix"),
            distance=metadata.get("distance"),
            certainty=metadata.get("certainty"),
            explain_score=metadata.get("explainScore"),
            score=metadata.get("score"),
            is_consistent=metadata.get("isConsistent"),
        ),
    )


@dataclass
class _MetadataReturn:
    creation_time_unix: Optional[int]
    last_update_time_unix: Optional[int]
    distance: Optional[float]
    certainty: Optional[float]
    score: Optional[float]
    explain_score: Optional[str]
    is_consistent: Optional[bool]

    def _is_empty(self) -> bool:
        return all(
            [
                self.creation_time_unix is None,
                self.last_update_time_unix is None,
                self.distance is None,
                self.certainty is None,
                self.score is None,
                self.explain_score is None,
                self.is_consistent is None,
            ]
        )


@dataclass
class _Object(Generic[P, R]):
    uuid: uuid_package.UUID
    metadata: Optional[_MetadataReturn]
    properties: P
    references: R
    vector: Optional[List[float]]


@dataclass
<<<<<<< HEAD
class _GroupByObject(Generic[P, R], _Object[P, R]):
=======
class _MetadataSingleObjectReturn:
    creation_time_unix: int
    last_update_time_unix: int
    is_consistent: Optional[bool]


@dataclass
class _ObjectSingleReturn(Generic[P]):
    uuid: uuid_package.UUID
    metadata: _MetadataSingleObjectReturn
    properties: P
    vector: Optional[List[float]]


@dataclass
class _GroupByObject(Generic[P], _Object[P]):
>>>>>>> 39f17d5d
    belongs_to_group: str


@dataclass
class _GenerativeObject(Generic[P, R], _Object[P, R]):
    generated: Optional[str]


@dataclass
class _GenerativeReturn(Generic[P, R]):
    objects: List[_GenerativeObject[P, R]]
    generated: Optional[str]


@dataclass
class _GroupByResult(Generic[P, R]):
    name: str
    min_distance: float
    max_distance: float
    number_of_objects: int
    objects: List[_Object[P, R]]


@dataclass
class _GroupByReturn(Generic[P, R]):
    objects: List[_GroupByObject[P, R]]
    groups: Dict[str, _GroupByResult[P, R]]


@dataclass
class _QueryReturn(Generic[P, R]):
    objects: List[_Object[P, R]]


_GQLEntryReturnType: TypeAlias = Dict[str, List[Dict[str, Any]]]


@dataclass
class _RawGQLReturn:
    aggregate: _GQLEntryReturnType
    explore: _GQLEntryReturnType
    get: _GQLEntryReturnType
    errors: Optional[Dict[str, Any]]


<<<<<<< HEAD
# mypy fails to make the type inference for the below typealias generics so we define manually in queries :(
=======
QueryReturn: TypeAlias = Union[_QueryReturn[Properties], _QueryReturn[TProperties]]
QuerySingleObjectReturn: TypeAlias = Union[
    _ObjectSingleReturn[Properties], _ObjectSingleReturn[TProperties]
]
GenerativeReturn: TypeAlias = Union[_GenerativeReturn[Properties], _GenerativeReturn[TProperties]]
GroupByReturn: TypeAlias = Union[_GroupByReturn[Properties], _GroupByReturn[TProperties]]
>>>>>>> 39f17d5d

# GenerativeReturn: TypeAlias = Union[
#     _GenerativeReturn[Properties, References],
#     _GenerativeReturn[Properties, TReferences],
#     _GenerativeReturn[TProperties, References],
#     _GenerativeReturn[TProperties, TReferences],
# ]
# GroupByReturn: TypeAlias = Union[
#     _GroupByReturn[Properties, References],
#     _GroupByReturn[Properties, TReferences],
#     _GroupByReturn[TProperties, References],
#     _GroupByReturn[TProperties, TReferences],
# ]


class _Generative:
    single: Optional[str]
    grouped: Optional[str]
    grouped_properties: Optional[List[str]]

    def __init__(
        self,
        single: Optional[str],
        grouped: Optional[str],
        grouped_properties: Optional[List[str]],
    ) -> None:
        self.single = single
        self.grouped = grouped
        self.grouped_properties = grouped_properties

    def to_grpc(self) -> search_get_pb2.GenerativeSearch:
        return search_get_pb2.GenerativeSearch(
            single_response_prompt=self.single,
            grouped_response_task=self.grouped,
            grouped_properties=self.grouped_properties,
        )

    @classmethod
    def from_input(cls, generate: Optional[Generate]) -> Optional["_Generative"]:
        return (
            cls(
                single=generate.single_prompt,
                grouped=generate.grouped_task,
                grouped_properties=generate.grouped_properties,
            )
            if generate
            else None
        )


class _GroupBy:
    prop: str
    number_of_groups: int
    objects_per_group: int

    def __init__(self, prop: str, number_of_groups: int, objects_per_group: int) -> None:
        self.prop = prop
        self.number_of_groups = number_of_groups
        self.objects_per_group = objects_per_group

    def to_grpc(self) -> search_get_pb2.GroupBy:
        return search_get_pb2.GroupBy(
            path=[self.prop],
            number_of_groups=self.number_of_groups,
            objects_per_group=self.objects_per_group,
        )


Nested = Annotated[P, "NESTED"]


def __is_nested(value: Any) -> bool:
    return (
        get_origin(value) is Annotated
        and len(get_args(value)) == 2
        and cast(str, get_args(value)[1]) == "NESTED"
    )


def __create_nested_property_from_nested(name: str, value: Any) -> FromNested:
    if not __is_nested(value):
        raise ValueError(
            f"Non nested property detected in generic resolution, {value} of type {type(value)} is not allowed as a nested property."
        )
    inner_type = get_args(value)[0]
    return FromNested(
        name=name,
        properties=[
            __create_nested_property_from_nested(key, val) if __is_nested(val) else key
            for key, val in get_type_hints(inner_type, include_extras=True).items()
        ],
    )


class _Reference(Generic[Properties, IReferences]):
    def __init__(
        self,
        objects: Optional[List[_Object[Properties, IReferences]]],
        target_collection: Optional[str],
        uuids: Optional[UUIDS],
    ):
        """You should not initialise this class directly. Use the `.to()` or `.to_multi_target()` class methods instead."""
        self.__objects = objects
        self.__target_collection = target_collection if target_collection else ""
        self.__uuids = uuids

    def _to_beacons(self) -> List[Dict[str, str]]:
        if self.__uuids is None:
            return []
        return _to_beacons(self.__uuids, self.__target_collection)

    @classmethod
    def _from(
        cls, objects: List[_Object[Properties, IReferences]]
    ) -> "_Reference[Properties, IReferences]":
        return cls(objects, None, None)

    @property
    def is_multi_target(self) -> bool:
        """Returns True if the reference is to a multi-target collection."""
        return self.__target_collection != ""

    @property
    def uuids_str(self) -> List[str]:
        """Returns the UUIDs as strings."""
        if isinstance(self.__uuids, list):
            return [str(uid) for uid in self.__uuids]
        else:
            return [str(self.__uuids)]

    @property
    def target_collection(self) -> str:
        """Returns the target collection name."""
        return self.__target_collection

    @property
    def objects(self) -> List[_Object[Properties, IReferences]]:
        """Returns the objects of the cross reference."""
        return self.__objects or []


CrossReference: TypeAlias = _Reference[Properties, IReferences]
"""Use this TypeAlias when you want to type hint a cross reference within a generic data model.

If you want to define a reference property when creating your collection, use `ReferenceProperty` or `ReferencePropertyMultiTarget` instead.

If you want to create a reference when inserting an object, use `Reference.to()` or `Reference.to_multi_target()` instead.

Example:
    >>> import typing
    >>> import weaviate.classes as wvc
    >>>
    >>> class One(typing.TypedDict):
    ...     prop: str
    >>>
    >>> class Two(typing.TypedDict):
    ...     one: wvc.CrossReference[One]
"""


class Reference:
    """Factory class for cross references to other objects.

    Can be used with or without generics. If used with generics, the type of the cross reference can be defined from
    which the nested relationship will be used when performing queries using the generics. If used without generics,
    all returned objects will of the`Dict[str, Any]` type.
    """

    @classmethod
    def to(
        cls,
        uuids: UUIDS,
        properties: Optional[Type[Properties]] = None,
        references: Optional[Type[IReferences]] = None,
    ) -> CrossReference[Properties, IReferences]:
        """Define cross references to other objects by their UUIDs.

        Can be made to be generic by supplying a type to the `data_model` argument.

        Arguments:
            `uuids`
                List of UUIDs of the objects to which the reference should point.
        """
        return _Reference[Properties, IReferences](None, None, uuids)

    @classmethod
    def to_multi_target(
        cls,
        uuids: UUIDS,
        target_collection: Union[str, _CollectionBase],
        properties: Optional[Type[Properties]] = None,
        references: Optional[Type[IReferences]] = None,
    ) -> CrossReference[Properties, IReferences]:
        """Define cross references to other objects by their UUIDs and the collection in which they are stored.

        Can be made to be generic by supplying a type to the `data_model` argument.

        Arguments:
            `uuids`
                List of UUIDs of the objects to which the reference should point.
            `target_collection`
                The collection in which the objects are stored. Can be either the name of the collection or the collection object itself.
        """
        return _Reference[Properties, IReferences](
            None,
            target_collection.name
            if isinstance(target_collection, _CollectionBase)
            else target_collection,
            uuids,
        )


@dataclass
class ReferenceAnnotation:
    """Dataclass to be used when annotating a generic cross reference property with options for retrieving data from the cross referenced object when querying.

    Example:
        >>> import typing
        >>> import weaviate.classes as wvc
        >>>
        >>> class One(typing.TypedDict):
        ...     prop: str
        >>>
        >>> class Two(typing.TypedDict):
        ...     one: typing.Annotated[
        ...         wvc.CrossReference[One],
        ...         wvc.ReferenceAnnotation(include_vector=True)
        ...     ]
    """

    include_vector: bool = False
    metadata: Optional[MetadataQuery] = None
    target_collection: Optional[str] = None


def _extract_types_from_reference(
    type_: _Reference[Properties, "References"]
) -> Tuple[Type[Properties], Type["References"]]:
    """Extract first inner type from CrossReference[Properties, References]."""
    if get_origin(type_) == _Reference:
        return cast(Tuple[Type[Properties], Type[References]], get_args(type_))
    raise ValueError("Type is not CrossReference[Properties, References]")


def _extract_types_from_annotated_reference(
    type_: Annotated[_Reference[Properties, "References"], ReferenceAnnotation]
) -> Tuple[Type[Properties], Type["References"]]:
    """Extract inner type from Annotated[CrossReference[Properties, References]]."""
    if get_origin(type_) is Annotated:
        args = get_args(type_)
        inner_type = cast(_Reference[Properties, References], args[0])
        return _extract_types_from_reference(inner_type)
    raise ValueError("Type is not Annotated[CrossReference[Properties, References]]")


def __is_annotated_reference(value: Any) -> bool:
    return (
        get_origin(value) is Annotated
        and len(get_args(value)) == 2
        and get_origin(get_args(value)[0]) is _Reference
    )


def __create_link_to_from_annotated_reference(
    link_on: str, value: Annotated[_Reference[Properties, "References"], ReferenceAnnotation]
) -> Union[FromReference, FromReferenceMultiTarget]:
    """Create FromReference or FromReferenceMultiTarget from Annotated[CrossReference[Properties], ReferenceAnnotation]."""
    assert get_origin(value) is Annotated
    args = cast(List[_Reference[Properties, References]], get_args(value))
    inner_type = args[0]
    assert get_origin(inner_type) is _Reference
    inner_type_metadata = cast(Tuple[ReferenceAnnotation], getattr(value, "__metadata__", None))
    annotation = inner_type_metadata[0]
    types = _extract_types_from_annotated_reference(value)
    if annotation.target_collection is not None:
        return FromReferenceMultiTarget(
            link_on=link_on,
            include_vector=annotation.include_vector,
            return_metadata=annotation.metadata,
            return_properties=_extract_properties_from_data_model(types[0]),
            return_references=_extract_references_from_data_model(types[1]),
            target_collection=annotation.target_collection,
        )
    else:
        return FromReference(
            link_on=link_on,
            include_vector=annotation.include_vector,
            return_metadata=annotation.metadata,
            return_properties=_extract_properties_from_data_model(types[0]),
            return_references=_extract_references_from_data_model(types[1]),
        )


def __is_reference(value: Any) -> bool:
    return get_origin(value) is _Reference


def __create_link_to_from_reference(
    link_on: str,
    value: _Reference[Properties, "References"],
) -> FromReference:
    """Create FromReference from CrossReference[Properties]."""
    types = _extract_types_from_annotated_reference(value)
    return FromReference(
        link_on=link_on,
        return_properties=_extract_properties_from_data_model(types[0]),
        return_references=_extract_references_from_data_model(types[1]),
    )


def _extract_properties_from_data_model(type_: Type[Properties]) -> PROPERTIES:
    """Extract properties of Properties recursively from Properties.

    Checks to see if there is a _Reference[Properties], Annotated[_Reference[Properties]], or _Nested[Properties]
    in the data model and lists out the properties as classes readily consumable by the underlying API.
    """
    return [
        __create_nested_property_from_nested(key, value) if __is_nested(value) else key
        for key, value in get_type_hints(type_, include_extras=True).items()
    ]


def _extract_references_from_data_model(type_: Type["References"]) -> Optional[REFERENCES]:
    """Extract references of References recursively from References.

    Checks to see if there is a _Reference[References], Annotated[_Reference[References]], or _Nested[References]
    in the data model and lists out the references as classes readily consumable by the underlying API.
    """
    refs = [
        __create_link_to_from_annotated_reference(key, value)
        if __is_annotated_reference(value)
        else __create_link_to_from_reference(key, value)
        for key, value in get_type_hints(type_, include_extras=True).items()
    ]
    return refs if len(refs) > 0 else None


WeaviateReferences = Dict[str, _Reference[WeaviateProperties, "WeaviateReferences"]]

References = TypeVar("References", bound=Optional[Mapping[str, Any]], default=None)
"""`References` is used wherever a single generic type is needed for references"""

# I wish we could have bound=Mapping[str, CrossReference["P", "R"]] here, but you can't have generic bounds, so Any must suffice
TReferences = TypeVar("TReferences", bound=Mapping[str, Any])
"""`TReferences` is used alongside `References` wherever there are two generic types needed"""


def _check_references_generic(references: Optional[Type["References"]]) -> None:
    if (
        references is not None
        and get_origin(references) is not dict
        and not is_typeddict(references)
    ):
        raise InvalidDataModelException("references")


ReturnProperties: TypeAlias = Union[PROPERTIES, Type[TProperties]]
ReturnReferences: TypeAlias = Union[Union[FromReference, List[FromReference]], Type[TReferences]]


@dataclass
class _QueryOptions(Generic[Properties, References, TReferences]):
    include_metadata: bool
    include_properties: bool
    include_references: bool
    include_vector: bool

    @classmethod
    def from_input(
        cls,
        return_metadata: Optional[METADATA],
        return_properties: Optional[ReturnProperties[Properties]],
        include_vector: bool,
        collection_references: Optional[Type[References]],
        query_references: Optional[ReturnReferences[TReferences]],
    ) -> "_QueryOptions":
        return cls(
            include_metadata=return_metadata is not None,
            include_properties=not (
                isinstance(return_properties, list) and len(return_properties) == 0
            ),
            include_references=collection_references is not None or query_references is not None,
            include_vector=include_vector,
        )<|MERGE_RESOLUTION|>--- conflicted
+++ resolved
@@ -101,9 +101,6 @@
 
 
 @dataclass
-<<<<<<< HEAD
-class _GroupByObject(Generic[P, R], _Object[P, R]):
-=======
 class _MetadataSingleObjectReturn:
     creation_time_unix: int
     last_update_time_unix: int
@@ -111,16 +108,16 @@
 
 
 @dataclass
-class _ObjectSingleReturn(Generic[P]):
+class _ObjectSingleReturn(Generic[P, R]):
     uuid: uuid_package.UUID
     metadata: _MetadataSingleObjectReturn
     properties: P
+    references: R
     vector: Optional[List[float]]
 
 
 @dataclass
-class _GroupByObject(Generic[P], _Object[P]):
->>>>>>> 39f17d5d
+class _GroupByObject(Generic[P, R], _Object[P, R]):
     belongs_to_group: str
 
 
@@ -164,31 +161,6 @@
     explore: _GQLEntryReturnType
     get: _GQLEntryReturnType
     errors: Optional[Dict[str, Any]]
-
-
-<<<<<<< HEAD
-# mypy fails to make the type inference for the below typealias generics so we define manually in queries :(
-=======
-QueryReturn: TypeAlias = Union[_QueryReturn[Properties], _QueryReturn[TProperties]]
-QuerySingleObjectReturn: TypeAlias = Union[
-    _ObjectSingleReturn[Properties], _ObjectSingleReturn[TProperties]
-]
-GenerativeReturn: TypeAlias = Union[_GenerativeReturn[Properties], _GenerativeReturn[TProperties]]
-GroupByReturn: TypeAlias = Union[_GroupByReturn[Properties], _GroupByReturn[TProperties]]
->>>>>>> 39f17d5d
-
-# GenerativeReturn: TypeAlias = Union[
-#     _GenerativeReturn[Properties, References],
-#     _GenerativeReturn[Properties, TReferences],
-#     _GenerativeReturn[TProperties, References],
-#     _GenerativeReturn[TProperties, TReferences],
-# ]
-# GroupByReturn: TypeAlias = Union[
-#     _GroupByReturn[Properties, References],
-#     _GroupByReturn[Properties, TReferences],
-#     _GroupByReturn[TProperties, References],
-#     _GroupByReturn[TProperties, TReferences],
-# ]
 
 
 class _Generative:
