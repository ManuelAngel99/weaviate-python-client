<<<<<<< HEAD
=======
import uuid as uuid_lib

from dataclasses import dataclass
>>>>>>> 0586c3b9
from datetime import datetime
from enum import Enum
from typing import List, Optional, Union
from weaviate.collections.classes.types import GeoCoordinate


from weaviate.collections.classes.types import _WeaviateInput
from weaviate.types import UUID
from weaviate.proto.v1 import search_get_pb2
from weaviate.util import get_valid_uuid


class _Operator(str, Enum):
    EQUAL = "Equal"
    NOT_EQUAL = "NotEqual"
    LESS_THAN = "LessThan"
    LESS_THAN_EQUAL = "LessThanEqual"
    GREATER_THAN = "GreaterThan"
    GREATER_THAN_EQUAL = "GreaterThanEqual"
    LIKE = "Like"
    IS_NULL = "IsNull"
    CONTAINS_ANY = "ContainsAny"
    CONTAINS_ALL = "ContainsAll"
    WITHIN_GEO_RANGE = "WithinGeoRange"
    AND = "And"
    OR = "Or"

    def _to_grpc(self) -> search_get_pb2.Filters.Operator:
        if self == _Operator.EQUAL:
            return search_get_pb2.Filters.OPERATOR_EQUAL
        elif self == _Operator.NOT_EQUAL:
            return search_get_pb2.Filters.OPERATOR_NOT_EQUAL
        elif self == _Operator.LESS_THAN:
            return search_get_pb2.Filters.OPERATOR_LESS_THAN
        elif self == _Operator.LESS_THAN_EQUAL:
            return search_get_pb2.Filters.OPERATOR_LESS_THAN_EQUAL
        elif self == _Operator.GREATER_THAN:
            return search_get_pb2.Filters.OPERATOR_GREATER_THAN
        elif self == _Operator.GREATER_THAN_EQUAL:
            return search_get_pb2.Filters.OPERATOR_GREATER_THAN_EQUAL
        elif self == _Operator.LIKE:
            return search_get_pb2.Filters.OPERATOR_LIKE
        elif self == _Operator.IS_NULL:
            return search_get_pb2.Filters.OPERATOR_IS_NULL
        elif self == _Operator.CONTAINS_ANY:
            return search_get_pb2.Filters.OPERATOR_CONTAINS_ANY
        elif self == _Operator.CONTAINS_ALL:
            return search_get_pb2.Filters.OPERATOR_CONTAINS_ALL
        elif self == _Operator.WITHIN_GEO_RANGE:
            return search_get_pb2.Filters.OPERATOR_WITHIN_GEO_RANGE
        elif self == _Operator.AND:
            return search_get_pb2.Filters.OPERATOR_AND
        elif self == _Operator.OR:
            return search_get_pb2.Filters.OPERATOR_OR
        else:
            raise ValueError(f"Unknown operator {self}")


class _Filters:
    def __and__(self, other: "_Filters") -> "_FilterAnd":
        return _FilterAnd(self, other)

    def __or__(self, other: "_Filters") -> "_FilterOr":
        return _FilterOr(self, other)


class _FilterAnd(_Filters):
    def __init__(self, *args: _Filters):
        self.filters: List[_Filters] = list(args)

    # replace with the following once 3.11 is the minimum version
    #     Operator: weaviate_pb2.Filters.OperatorType = weaviate_pb2.Filters.OperatorAnd
    @property
    def operator(self) -> _Operator:
        return _Operator.AND


class _FilterOr(_Filters):
    def __init__(self, *args: _Filters):
        self.filters: List[_Filters] = list(args)

    # replace with the following once 3.11 is the minimum version
    #     Operator: weaviate_pb2.Filters.OperatorType = weaviate_pb2.Filters.OperatorOr
    @property
    def operator(self) -> _Operator:
        return _Operator.OR


class _GeoCoordinateFilter(GeoCoordinate):
    distance: float


FilterValuesList = Union[
    List[str], List[bool], List[int], List[float], List[datetime], List[uuid_lib.UUID]
]
FilterValues = Union[
    int, float, str, bool, datetime, UUID, _GeoCoordinateFilter, None, FilterValuesList
]


class _FilterValue(_WeaviateInput, _Filters):
    path: Union[str, List[str]]
    value: FilterValues
    operator: _Operator


class Filter:
    """Define a filter based on a property to be used when querying a collection.

    Use the `__init__` method to define the path to the property to be filtered on and then
    use the methods of this class to define the condition to filter on.

    To combine multiple filters, you can use `&` or `|` operators for each `AND` or `OR` operations, e.g.,
        `Filter("name").equal("John") & Filter("age").greater_than(18)`

    See [the docs](https://weaviate.io/developers/weaviate/search/filters) for more details!
    """

    def __init__(self, path: Union[str, List[str]], length: bool = False):
        """Initialise the filter.

        Arguments:
            `path`
                The path to the property to be filtered on.
                    This can be a single string in the case of a top-level property or a list of strings in the case of a nested cross-ref property.
            `length`
                If `True`, the length of the property will be used in the filter. Defaults to `False`.
                    This is only valid for properties of type `string` or `text`. The inverted index must also be configured to index the property length.
        """
        if isinstance(path, str):
            path = [path]
        if length:
            path[-1] = "len(" + path[-1] + ")"
        self.__internal_path = path

    def is_none(self, val: bool) -> _FilterValue:
        """Filter on whether the property is `None`."""
        return _FilterValue(path=self.__internal_path, value=val, operator=_Operator.IS_NULL)

    def contains_any(self, val: FilterValuesList) -> _FilterValue:
        """Filter on whether the property contains any of the given values."""
        return _FilterValue(
            path=self.__internal_path,
            value=val,
            operator=_Operator.CONTAINS_ANY,
        )

    def contains_all(self, val: FilterValuesList) -> _FilterValue:
        """Filter on whether the property contains all of the given values."""
        return _FilterValue(
            path=self.__internal_path,
            value=val,
            operator=_Operator.CONTAINS_ALL,
        )

    def equal(self, val: FilterValues) -> _FilterValue:
        """Filter on whether the property is equal to the given value."""
        return _FilterValue(path=self.__internal_path, value=val, operator=_Operator.EQUAL)

    def not_equal(self, val: FilterValues) -> _FilterValue:
        """Filter on whether the property is not equal to the given value."""
        return _FilterValue(path=self.__internal_path, value=val, operator=_Operator.NOT_EQUAL)

    def less_than(self, val: FilterValues) -> _FilterValue:
        """Filter on whether the property is less than the given value."""
        return _FilterValue(path=self.__internal_path, value=val, operator=_Operator.LESS_THAN)

    def less_or_equal(self, val: FilterValues) -> _FilterValue:
        """Filter on whether the property is less than or equal to the given value."""
        return _FilterValue(
            path=self.__internal_path,
            value=val,
            operator=_Operator.LESS_THAN_EQUAL,
        )

    def greater_than(self, val: FilterValues) -> _FilterValue:
        """Filter on whether the property is greater than the given value."""
        return _FilterValue(
            path=self.__internal_path,
            value=val,
            operator=_Operator.GREATER_THAN,
        )

    def greater_or_equal(self, val: FilterValues) -> _FilterValue:
        """Filter on whether the property is greater than or equal to the given value."""
        return _FilterValue(
            path=self.__internal_path,
            value=val,
            operator=_Operator.GREATER_THAN_EQUAL,
        )

    def like(self, val: str) -> _FilterValue:
        """Filter on whether the property is like the given value.

        This filter can make use of `*` and `?` as wildcards. See [the docs](https://weaviate.io/developers/weaviate/search/filters#by-partial-matches-text) for more details.
        """
        return _FilterValue(path=self.__internal_path, value=val, operator=_Operator.LIKE)

    def within_geo_range(self, coordinate: GeoCoordinate, distance: float) -> _FilterValue:
        """Filter on whether the property is within a given range of a geo-coordinate.

        See [the docs](https://weaviate.io/developers/weaviate/search/filters#by-geolocation) for more details.
        """
        return _FilterValue(
            path=self.__internal_path,
            value=_GeoCoordinateFilter(
                latitude=coordinate.latitude, longitude=coordinate.longitude, distance=distance
            ),
            operator=_Operator.WITHIN_GEO_RANGE,
        )


class _FilterId:
    @staticmethod
    def contains_any(
        uuids: List[UUID], on_reference_path: Optional[List[str]] = None
    ) -> _FilterValue:
        """Filter for objects that has one of the given ID."""
        return _FilterValue(
            path=_FilterId._prepare_path(path=on_reference_path),
            value=[get_valid_uuid(val) for val in uuids],
            operator=_Operator.CONTAINS_ANY,
        )

    @staticmethod
    def equal(uuid: UUID, on_reference_path: Optional[List[str]] = None) -> _FilterValue:
        """Filter for object that has the given ID."""
        return _FilterValue(
            path=_FilterId._prepare_path(path=on_reference_path),
            value=get_valid_uuid(uuid),
            operator=_Operator.EQUAL,
        )

    @staticmethod
    def not_equal(uuid: UUID, on_reference_path: Optional[List[str]] = None) -> _FilterValue:
        """Filter our object that has the given ID."""
        return _FilterValue(
            path=_FilterId._prepare_path(path=on_reference_path),
            value=get_valid_uuid(uuid),
            operator=_Operator.NOT_EQUAL,
        )

    @staticmethod
    def _prepare_path(path: Optional[List[str]]) -> List[str]:
        return path or [] + ["_id"]


class _FilterTime:
    @staticmethod
    def contains_any(dates: List[datetime], on_reference_path: List[str]) -> _FilterValue:
        return _FilterValue(
            path=on_reference_path,
            value=dates,
            operator=_Operator.CONTAINS_ANY,
        )

    @staticmethod
    def equal(date: datetime, on_reference_path: List[str]) -> _FilterValue:
        return _FilterValue(
            path=on_reference_path,
            value=date,
            operator=_Operator.EQUAL,
        )

    @staticmethod
    def not_equal(date: datetime, on_reference_path: List[str]) -> _FilterValue:
        return _FilterValue(
            path=on_reference_path,
            value=date,
            operator=_Operator.NOT_EQUAL,
        )

    @staticmethod
    def less_than(date: datetime, on_reference_path: List[str]) -> _FilterValue:
        return _FilterValue(
            path=on_reference_path,
            value=date,
            operator=_Operator.LESS_THAN,
        )

    @staticmethod
    def less_or_equal(date: datetime, on_reference_path: List[str]) -> _FilterValue:
        return _FilterValue(
            path=on_reference_path,
            value=date,
            operator=_Operator.LESS_THAN_EQUAL,
        )

    @staticmethod
    def greater_than(date: datetime, on_reference_path: List[str]) -> _FilterValue:
        return _FilterValue(
            path=on_reference_path,
            value=date,
            operator=_Operator.GREATER_THAN,
        )

    @staticmethod
    def greater_or_equal(date: datetime, on_reference_path: List[str]) -> _FilterValue:
        return _FilterValue(
            path=on_reference_path,
            value=date,
            operator=_Operator.GREATER_THAN_EQUAL,
        )


class _FilterCreationTime(_FilterTime):
    @staticmethod
    def contains_any(
        dates: List[datetime], on_reference_path: Optional[List[str]] = None
    ) -> _FilterValue:
        """Filter for objects that have been created at the given time.

        Arguments:
            `dates`
                List of dates to filter on.
            `on_reference_path`
                If the filter is on a cross-ref property, the path to the property to be filtered on, example: on_reference_path=["ref_property", "target_collection"].
        """
        return _FilterTime.contains_any(dates, _FilterCreationTime._prepare_path(on_reference_path))

    @staticmethod
    def equal(date: datetime, on_reference_path: Optional[List[str]] = None) -> _FilterValue:
        """Filter on whether the creation time is equal to the given time.

        Arguments:
            `date`
                date to filter on.
            `on_reference_path`
                If the filter is on a cross-ref property, the path to the property to be filtered on, example: on_reference_path=["ref_property", "target_collection"].
        """
        return _FilterTime.equal(date, _FilterCreationTime._prepare_path(on_reference_path))

    @staticmethod
    def not_equal(date: datetime, on_reference_path: Optional[List[str]] = None) -> _FilterValue:
        """Filter on whether the creation time is not equal to the given time.

        Arguments:
            `date`
                date to filter on.
            `on_reference_path`
                If the filter is on a cross-ref property, the path to the property to be filtered on, example: on_reference_path=["ref_property", "target_collection"].
        """
        return _FilterTime.not_equal(date, _FilterCreationTime._prepare_path(on_reference_path))

    @staticmethod
    def less_than(date: datetime, on_reference_path: Optional[List[str]] = None) -> _FilterValue:
        """Filter on whether the creation time is less than the given time.

        Arguments:
            `date`
                date to filter on.
            `on_reference_path`
                If the filter is on a cross-ref property, the path to the property to be filtered on, example: on_reference_path=["ref_property", "target_collection"].
        """
        return _FilterTime.less_than(date, _FilterCreationTime._prepare_path(on_reference_path))

    @staticmethod
    def less_or_equal(
        date: datetime, on_reference_path: Optional[List[str]] = None
    ) -> _FilterValue:
        """Filter on whether the creation time is less than or equal to the given time.

        Arguments:
            `date`
                date to filter on.
            `on_reference_path`
                If the filter is on a cross-ref property, the path to the property to be filtered on, example: on_reference_path=["ref_property", "target_collection"].
        """
        return _FilterTime.less_or_equal(date, _FilterCreationTime._prepare_path(on_reference_path))

    @staticmethod
    def greater_than(date: datetime, on_reference_path: Optional[List[str]] = None) -> _FilterValue:
        """Filter on whether the creation time is greater than the given time.

        Arguments:
            `date`
                date to filter on.
            `on_reference_path`
                If the filter is on a cross-ref property, the path to the property to be filtered on, example: on_reference_path=["ref_property", "target_collection"].
        """
        return _FilterTime.greater_than(date, _FilterCreationTime._prepare_path(on_reference_path))

    @staticmethod
    def greater_or_equal(
        date: datetime, on_reference_path: Optional[List[str]] = None
    ) -> _FilterValue:
        """Filter on whether the creation time is greater than or equal to the given time.

        Arguments:
            `date`
                date to filter on.
            `on_reference_path`
                If the filter is on a cross-ref property, the path to the property to be filtered on, example: on_reference_path=["ref_property", "target_collection"].
        """
        return _FilterTime.greater_or_equal(
            date, _FilterCreationTime._prepare_path(on_reference_path)
        )

    @staticmethod
    def _prepare_path(path: Optional[List[str]]) -> List[str]:
        return path or [] + ["_creationTimeUnix"]


class _FilterUpdateTime:
    @staticmethod
    def contains_any(
        dates: List[datetime], on_reference_path: Optional[List[str]] = None
    ) -> _FilterValue:
        """Filter for objects that have been last update at the given time.

        Arguments:
            `dates`
                List of dates to filter on.
            `on_reference_path`
                If the filter is on a cross-ref property, the path to the property to be filtered on, example: on_reference_path=["ref_property", "target_collection"].
        """
        return _FilterTime.contains_any(dates, _FilterUpdateTime._prepare_path(on_reference_path))

    @staticmethod
    def equal(date: datetime, on_reference_path: Optional[List[str]] = None) -> _FilterValue:
        """Filter on whether the last update time is equal to the given time.

        Arguments:
            `date`
                date to filter on.
            `on_reference_path`
                If the filter is on a cross-ref property, the path to the property to be filtered on, example: on_reference_path=["ref_property", "target_collection"].
        """
        return _FilterTime.equal(date, _FilterUpdateTime._prepare_path(on_reference_path))

    @staticmethod
    def not_equal(date: datetime, on_reference_path: Optional[List[str]] = None) -> _FilterValue:
        """Filter on whether the last update time is not equal to the given time.

        Arguments:
            `date`
                date to filter on.
            `on_reference_path`
                If the filter is on a cross-ref property, the path to the property to be filtered on, example: on_reference_path=["ref_property", "target_collection"].
        """
        return _FilterTime.not_equal(date, _FilterUpdateTime._prepare_path(on_reference_path))

    @staticmethod
    def less_than(date: datetime, on_reference_path: Optional[List[str]] = None) -> _FilterValue:
        """Filter on whether the last update time is less than the given time.

        Arguments:
            `date`
                date to filter on.
            `on_reference_path`
                If the filter is on a cross-ref property, the path to the property to be filtered on, example: on_reference_path=["ref_property", "target_collection"].
        """
        return _FilterTime.less_than(date, _FilterUpdateTime._prepare_path(on_reference_path))

    @staticmethod
    def less_or_equal(
        date: datetime, on_reference_path: Optional[List[str]] = None
    ) -> _FilterValue:
        """Filter on whether the last update time is less than or equal to the given time.

        Arguments:
            `date`
                date to filter on.
            `on_reference_path`
                If the filter is on a cross-ref property, the path to the property to be filtered on, example: on_reference_path=["ref_property", "target_collection"].
        """
        return _FilterTime.less_or_equal(date, _FilterUpdateTime._prepare_path(on_reference_path))

    @staticmethod
    def greater_than(date: datetime, on_reference_path: Optional[List[str]] = None) -> _FilterValue:
        """Filter on whether the last update time is greater than the given time.

        Arguments:
            `date`
                date to filter on.
            `on_reference_path`
                If the filter is on a cross-ref property, the path to the property to be filtered on, example: on_reference_path=["ref_property", "target_collection"].
        """
        return _FilterTime.greater_than(date, _FilterUpdateTime._prepare_path(on_reference_path))

    @staticmethod
    def greater_or_equal(
        date: datetime, on_reference_path: Optional[List[str]] = None
    ) -> _FilterValue:
        """Filter on whether the last update time is greater than or equal to the given time.

        Arguments:
            `date`
                date to filter on.
            `on_reference_path`
                If the filter is on a cross-ref property, the path to the property to be filtered on, example: on_reference_path=["ref_property", "target_collection"].
        """
        return _FilterTime.greater_or_equal(
            date, _FilterUpdateTime._prepare_path(on_reference_path)
        )

    @staticmethod
    def _prepare_path(path: Optional[List[str]]) -> List[str]:
        return path or [] + ["_lastUpdateTimeUnix"]


class FilterMetadata:
    """Define a filter based on a ID, Creation- or LastUpdateTime  to be used when querying a collection.

    To combine multiple filters, you can use `&` or `|` operators for each `AND` or `OR` operations, e.g.,
        `FilterMetadata.FilterById.equal(UUID) & Filter("age").greater_than(18)`

    See [the docs](https://weaviate.io/developers/weaviate/search/filters) for more details!
    """

    ById = _FilterId
    ByCreationTime = _FilterCreationTime
    ByUpdateTime = _FilterUpdateTime<|MERGE_RESOLUTION|>--- conflicted
+++ resolved
@@ -1,9 +1,5 @@
-<<<<<<< HEAD
-=======
 import uuid as uuid_lib
 
-from dataclasses import dataclass
->>>>>>> 0586c3b9
 from datetime import datetime
 from enum import Enum
 from typing import List, Optional, Union
