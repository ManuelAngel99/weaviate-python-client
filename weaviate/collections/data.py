import datetime
import uuid as uuid_package
from typing import (
    Dict,
    Any,
    Literal,
    Optional,
    List,
    Tuple,
    Sequence,
    Generic,
    Type,
    Union,
    cast,
    overload,
)

from requests.exceptions import ConnectionError as RequestsConnectionError
from weaviate.collections.batch.grpc_batch_delete import _BatchDeleteGRPC

from weaviate.collections.classes.batch import (
    _BatchDeleteResultNoObjects,
    _BatchObject,
    BatchObjectReturn,
    _BatchReference,
    BatchReferenceReturn,
    _BatchDeleteResult,
)
from weaviate.collections.classes.config import ConsistencyLevel
from weaviate.collections.classes.data import DataObject, DataReferences
from weaviate.collections.classes.internal import (
    _Object,
    _metadata_from_dict,
    _Reference,
    WeaviateReference,
    WeaviateReferences,
)
from weaviate.collections.classes.orm import (
    Model,
)
from weaviate.collections.classes.types import (
    GeoCoordinate,
    PhoneNumber,
    Properties,
    TProperties,
    _check_properties_generic,
)
from weaviate.collections.classes.filters import _FilterValue2, _Filters
from weaviate.collections.batch.grpc_batch_objects import _BatchGRPC, _validate_props
from weaviate.collections.batch.rest import _BatchREST
from weaviate.collections.validator import _raise_invalid_input
from weaviate.connect import ConnectionV4
from weaviate.exceptions import (
<<<<<<< HEAD
    UnexpectedStatusCodeException,
    ObjectAlreadyExistsException,
    WeaviateInvalidInputException,
=======
    UnexpectedStatusCodeError,
    ObjectAlreadyExistsError,
>>>>>>> 8480ff74
)
from weaviate.util import (
    _datetime_to_string,
    _decode_json_response_dict,
    get_vector,
)
from weaviate.types import BEACON, UUID


class _Data:
    def __init__(
        self,
        connection: ConnectionV4,
        name: str,
        consistency_level: Optional[ConsistencyLevel],
        tenant: Optional[str],
    ) -> None:
        self._connection = connection
        self.name = name
        self._consistency_level = consistency_level
        self._tenant = tenant
        self._batch_grpc = _BatchGRPC(connection, consistency_level)
        self._batch_delete_grpc = _BatchDeleteGRPC(connection, consistency_level)
        self._batch_rest = _BatchREST(connection, consistency_level)

    def _insert(self, weaviate_obj: Dict[str, Any], clean_props: bool) -> uuid_package.UUID:
        path = "/objects"
        _validate_props(weaviate_obj["properties"], clean_props=clean_props)

        params, weaviate_obj = self.__apply_context_to_params_and_object({}, weaviate_obj)
        try:
            response = self._connection.post(path=path, weaviate_object=weaviate_obj, params=params)
        except RequestsConnectionError as conn_err:
            raise RequestsConnectionError("Object was not added to Weaviate.") from conn_err
        if response.status_code == 200:
            return uuid_package.UUID(weaviate_obj["id"])

        try:
            response_json = _decode_json_response_dict(response, "insert object")
            assert response_json is not None
            if "already exists" in response_json["error"][0]["message"]:
                raise ObjectAlreadyExistsError(weaviate_obj["id"])
        except KeyError:
            pass
        raise UnexpectedStatusCodeError("Creating object", response)

    def delete_by_id(self, uuid: UUID) -> bool:
        """Delete an object from the collection based on its UUID.

        Arguments:
            `uuid`
                The UUID of the object to delete, REQUIRED.
        """
        path = f"/objects/{self.name}/{uuid}"

        try:
            response = self._connection.delete(path=path, params=self.__apply_context({}))
        except RequestsConnectionError as conn_err:
            raise RequestsConnectionError("Object could not be deleted.") from conn_err
        if response.status_code == 204:
            return True  # Successfully deleted
        elif response.status_code == 404:
            return False  # did not exist
        raise UnexpectedStatusCodeError("Delete object", response)

    @overload
    def delete_many(
        self, where: _Filters, verbose: Literal[False] = ..., *, dry_run: bool = False
    ) -> _BatchDeleteResultNoObjects:
        ...

    @overload
    def delete_many(
        self, where: _Filters, verbose: Literal[True], *, dry_run: bool = False
    ) -> _BatchDeleteResult:
        ...

    @overload
    def delete_many(
        self, where: _Filters, verbose: bool = ..., *, dry_run: bool = False
    ) -> Union[_BatchDeleteResult, _BatchDeleteResultNoObjects]:
        ...

    def delete_many(
        self, where: _Filters, verbose: bool = False, *, dry_run: bool = False
    ) -> Union[_BatchDeleteResult, _BatchDeleteResultNoObjects]:
        """Delete multiple objects from the collection based on a filter.

        Arguments:
            `where`
                The filter to apply. This filter is the same that is used when performing queries and has the same syntax, REQUIRED.
            `verbose`
                Whether to return the deleted objects in the response.
            `dry_run`
                Whether to perform a dry run. If set to `True`, the objects will not be deleted, but the response will contain the objects that would have been deleted.

        Raises:
            `requests.ConnectionError`:
                If the network connection to Weaviate fails.
            `weaviate.UnexpectedStatusCodeError`:
                If Weaviate reports a non-OK status.
        """
        if not isinstance(where, _Filters):
            return _raise_invalid_input("where", where, _Filters)
        if self._connection._weaviate_version.is_at_least(1, 23, patch=2):  # must be .3 in release
            return self._batch_delete_grpc.batch_delete(
                self.name, where, verbose, dry_run, self._tenant
            )
        else:
            if isinstance(where, _FilterValue2):
                raise WeaviateInvalidInputException(
                    "New filter syntax is not supported in this version. Please upgrade to Weaviate 1.23.3 or higher."
                )
            return self._batch_rest.delete(self.name, where, verbose, dry_run, self._tenant)

    def _replace(self, weaviate_obj: Dict[str, Any], uuid: UUID) -> None:
        path = f"/objects/{self.name}/{uuid}"
        params, weaviate_obj = self.__apply_context_to_params_and_object({}, weaviate_obj)

        weaviate_obj["id"] = str(uuid)  # must add ID to payload for PUT request

        try:
            response = self._connection.put(path=path, weaviate_object=weaviate_obj, params=params)
        except RequestsConnectionError as conn_err:
            raise RequestsConnectionError("Object was not replaced.") from conn_err
        if response.status_code == 200:
            return
        raise UnexpectedStatusCodeError("Replacing object", response)

    def _update(self, weaviate_obj: Dict[str, Any], uuid: UUID) -> None:
        path = f"/objects/{self.name}/{uuid}"
        params, weaviate_obj = self.__apply_context_to_params_and_object({}, weaviate_obj)

        try:
            response = self._connection.patch(
                path=path, weaviate_object=weaviate_obj, params=params
            )
        except RequestsConnectionError as conn_err:
            raise RequestsConnectionError("Object was not updated.") from conn_err
        if response.status_code == 204 or response.status_code == 200:
            return
        raise UnexpectedStatusCodeError("Update object", response)

    def _reference_add(self, from_uuid: UUID, from_property: str, ref: _Reference) -> None:
        params: Dict[str, str] = {}

        path = f"/objects/{self.name}/{from_uuid}/references/{from_property}"
        for beacon in ref._to_beacons():
            try:
                response = self._connection.post(
                    path=path,
                    weaviate_object=beacon,
                    params=self.__apply_context(params),
                )
            except RequestsConnectionError as conn_err:
                raise RequestsConnectionError("Reference was not added.") from conn_err
            if response.status_code != 200:
                raise UnexpectedStatusCodeError("Add property reference to object", response)

    def _reference_add_many(self, refs: List[DataReferences]) -> BatchReferenceReturn:
        batch = [
            _BatchReference(
                from_=f"{BEACON}{self.name}/{ref.from_uuid}/{ref.from_property}",
                to=beacon,
                tenant=self._tenant,
            )
            for ref in refs
            for beacon in ref._to_beacons()
        ]
        return self._batch_rest.references(list(batch))

    def _reference_delete(
        self, from_uuid: UUID, from_property: str, ref: WeaviateReference
    ) -> None:
        params: Dict[str, str] = {}

        path = f"/objects/{self.name}/{from_uuid}/references/{from_property}"
        for beacon in ref._to_beacons():
            try:
                response = self._connection.delete(
                    path=path,
                    weaviate_object=beacon,
                    params=self.__apply_context(params),
                )
            except RequestsConnectionError as conn_err:
                raise RequestsConnectionError("Reference was not added.") from conn_err
            if response.status_code != 204:
                raise UnexpectedStatusCodeError("Add property reference to object", response)

    def _reference_replace(
        self, from_uuid: UUID, from_property: str, ref: WeaviateReference
    ) -> None:
        params: Dict[str, str] = {}

        path = f"/objects/{self.name}/{from_uuid}/references/{from_property}"
        try:
            response = self._connection.put(
                path=path,
                weaviate_object=ref._to_beacons(),
                params=self.__apply_context(params),
            )
        except RequestsConnectionError as conn_err:
            raise RequestsConnectionError("Reference was not added.") from conn_err
        if response.status_code != 200:
            raise UnexpectedStatusCodeError("Add property reference to object", response)

    def __apply_context(self, params: Dict[str, Any]) -> Dict[str, Any]:
        if self._tenant is not None:
            params["tenant"] = self._tenant
        if self._consistency_level is not None:
            params["consistency_level"] = self._consistency_level.value
        return params

    def __apply_context_to_params_and_object(
        self, params: Dict[str, Any], obj: Dict[str, Any]
    ) -> Tuple[Dict[str, Any], Dict[str, Any]]:
        if self._tenant is not None:
            obj["tenant"] = self._tenant
        if self._consistency_level is not None:
            params["consistency_level"] = self._consistency_level.value
        return params, obj

    def _serialize_props(self, props: Properties) -> Dict[str, Any]:
        return {key: self.__serialize_primitive(val) for key, val in props.items()}

    def _serialize_refs(self, refs: WeaviateReferences) -> Dict[str, Any]:
        return {key: val._to_beacons() for key, val in refs.items()}

    def __serialize_primitive(self, value: Any) -> Any:
        if isinstance(value, uuid_package.UUID):
            return str(value)
        if isinstance(value, datetime.datetime):
            return _datetime_to_string(value)
        if isinstance(value, list):
            return [self.__serialize_primitive(val) for val in value]
        if isinstance(value, GeoCoordinate):
            return value._to_dict()
        if isinstance(value, PhoneNumber):
            return value._to_dict()
        return value


class _DataCollection(Generic[Properties], _Data):
    def __init__(
        self,
        connection: ConnectionV4,
        name: str,
        consistency_level: Optional[ConsistencyLevel],
        tenant: Optional[str],
        type_: Optional[Type[Properties]] = None,
    ):
        super().__init__(connection, name, consistency_level, tenant)
        self.__type = type_

    def with_data_model(self, data_model: Type[TProperties]) -> "_DataCollection[TProperties]":
        _check_properties_generic(data_model)
        return _DataCollection[TProperties](
            self._connection, self.name, self._consistency_level, self._tenant, data_model
        )

    def insert(
        self,
        properties: Properties,
        references: Optional[WeaviateReferences] = None,
        uuid: Optional[UUID] = None,
        vector: Optional[List[float]] = None,
    ) -> uuid_package.UUID:
        """Insert a single object into the collection.

        Arguments:
            `properties`
                The properties of the object, REQUIRED.
            `references`
                Any references to other objects in Weaviate.
            `uuid`
                The UUID of the object. If not provided, a random UUID will be generated.
            `vector`
                The vector of the object.
        """
        if not isinstance(properties, dict):
            _raise_invalid_input("properties", properties, dict)
        if references is not None and not isinstance(references, dict):
            _raise_invalid_input("references", references, dict)

        props = self._serialize_props(properties) if properties is not None else {}
        refs = self._serialize_refs(references) if references is not None else {}
        weaviate_obj: Dict[str, Any] = {
            "class": self.name,
            "properties": {**props, **refs},
            "id": str(uuid if uuid is not None else uuid_package.uuid4()),
        }

        if vector is not None:
            weaviate_obj["vector"] = get_vector(vector)

        return self._insert(weaviate_obj, False)

    def insert_many(
        self,
        objects: Sequence[Union[Properties, DataObject[Properties, Optional[WeaviateReferences]]]],
    ) -> BatchObjectReturn:
        """Insert multiple objects into the collection.

        Arguments:
            `objects`
                The objects to insert. This can be either a list of `Properties` or `DataObject[Properties, WeaviateReferences]`
                    If you didn't set `data_model` then `Properties` will be `Data[str, Any]` in which case you can insert simple dictionaries here.
                        If you want to insert references, vectors, or UUIDs alongside your properties, you will have to use `DataObject` instead.

        Raises:
            `weaviate.exceptions.WeaviateGRPCBatchError`:
                If any unexpected error occurs during the batch operation.
            `weaviate.exceptions.WeaviateInsertInvalidPropertyError`:
                If a property is invalid. I.e., has name `id` or `vector`, which are reserved.
            `weaviate.exceptions.WeaviateInsertManyAllFailedError`:
                If every object in the batch fails to be inserted. The exception message contains details about the failure.
        """
        return self._batch_grpc.objects(
            [
                _BatchObject(
                    collection=self.name,
                    vector=obj.vector,
                    uuid=obj.uuid,
                    properties=cast(dict, obj.properties),
                    tenant=self._tenant,
                    references=obj.references,
                )
                if isinstance(obj, DataObject)
                else _BatchObject(
                    collection=self.name,
                    vector=None,
                    uuid=None,
                    properties=cast(dict, obj),
                    tenant=None,
                    references=None,
                )
                for obj in objects
            ]
        )

    def replace(
        self,
        uuid: UUID,
        properties: Properties,
        references: Optional[WeaviateReferences] = None,
        vector: Optional[List[float]] = None,
    ) -> None:
        """Replace an object in the collection.

        This is equivalent to a PUT operation.

        Arguments:
            `uuid`
                The UUID of the object, REQUIRED.
            `properties`
                The properties of the object, REQUIRED.
            `references`
                Any references to other objects in Weaviate, REQUIRED.
            `vector`
                The vector of the object.

        Raises:
            `requests.ConnectionError`:
                If the network connection to Weaviate fails.
            `weaviate.UnexpectedStatusCodeError`:
                If Weaviate reports a non-OK status.
            `weaviate.exceptions.WeaviateInsertInvalidPropertyError`:
                If a property is invalid. I.e., has name `id` or `vector`, which are reserved.
        """
        if not isinstance(properties, dict):
            _raise_invalid_input("properties", properties, dict)
        if references is not None and not isinstance(references, dict):
            _raise_invalid_input("references", references, dict)

        props = self._serialize_props(properties) if properties is not None else {}
        refs = self._serialize_refs(references) if references is not None else {}
        weaviate_obj: Dict[str, Any] = {
            "class": self.name,
            "properties": {**props, **refs},
        }
        if vector is not None:
            weaviate_obj["vector"] = vector

        self._replace(weaviate_obj, uuid=uuid)

    def update(
        self,
        uuid: UUID,
        properties: Optional[Properties] = None,
        references: Optional[WeaviateReferences] = None,
        vector: Optional[List[float]] = None,
    ) -> None:
        """Update an object in the collection.

        This is equivalent to a PATCH operation.

        If the object does not exist yet, it will be created.

        Arguments:
            `uuid`
                The UUID of the object, REQUIRED.
            `properties`
                The properties of the object.
            `references`
                Any references to other objects in Weaviate.
            `vector`
                The vector of the object.
        """
        if properties is not None and not isinstance(properties, dict):
            _raise_invalid_input("properties", properties, dict)
        if references is not None and not isinstance(references, dict):
            _raise_invalid_input("references", references, dict)

        props = self._serialize_props(properties) if properties is not None else {}
        refs = self._serialize_refs(references) if references is not None else {}
        weaviate_obj: Dict[str, Any] = {"class": self.name, "properties": {**props, **refs}}
        if vector is not None:
            weaviate_obj["vector"] = vector

        self._update(weaviate_obj, uuid=uuid)

    def reference_add(self, from_uuid: UUID, from_property: str, to: WeaviateReference) -> None:
        """Create a reference between an object in this collection and any other object in Weaviate.

        Arguments:
            `from_uuid`
                The UUID of the object in this collection, REQUIRED.
            `from_property`
                The name of the property in the object in this collection, REQUIRED.
            `to`
                The reference to add, REQUIRED. Use `Reference.to` to generate the correct type.

        Raises:
            `requests.ConnectionError`:
                If the network connection to Weaviate fails.
            `weaviate.UnexpectedStatusCodeError`:
                If Weaviate reports a non-OK status.
        """
        if not isinstance(to, _Reference):
            _raise_invalid_input("to", to, _Reference)
        self._reference_add(
            from_uuid=from_uuid,
            from_property=from_property,
            ref=to,
        )

    def reference_add_many(self, refs: List[DataReferences]) -> BatchReferenceReturn:
        """Create multiple references on a property in batch between objects in this collection and any other object in Weaviate.

        Arguments:
            `refs`
                The references to add including the prop name, from UUID, and to UUID.

        Returns:
            `BatchReferenceReturn`
                A `BatchReferenceReturn` object containing the results of the batch operation.

        Raises:
            `requests.ConnectionError`:
                If the network connection to Weaviate fails.
            `weaviate.UnexpectedStatusCodeError
                If Weaviate reports a non-OK status.
        """
        return self._reference_add_many(refs)

    def reference_delete(self, from_uuid: UUID, from_property: str, to: WeaviateReference) -> None:
        """Delete a reference from an object within the collection.

        Arguments:
            `from_uuid`
                The UUID of the object in this collection, REQUIRED.
            `from_property`
                The name of the property in the object in this collection from which the reference should be deleted, REQUIRED.
            `to`
                The reference to delete, REQUIRED. Use `Reference.to` to generate the correct type.
        """
        if not isinstance(to, _Reference):
            _raise_invalid_input("to", to, _Reference)
        self._reference_delete(from_uuid=from_uuid, from_property=from_property, ref=to)

    def reference_replace(self, from_uuid: UUID, from_property: str, to: WeaviateReference) -> None:
        """Replace a reference of an object within the collection.

        Arguments:
            `from_uuid`
                The UUID of the object in this collection, REQUIRED.
            `from_property`
                The name of the property in the object in this collection from which the reference should be replaced, REQUIRED.
            `to`
                The reference to replace, REQUIRED. Use `Reference.to` to generate the correct type.
        """
        if not isinstance(to, _Reference):
            _raise_invalid_input("to", to, _Reference)
        self._reference_replace(from_uuid=from_uuid, from_property=from_property, ref=to)


class _DataCollectionModel(Generic[Model], _Data):
    def __init__(
        self,
        connection: ConnectionV4,
        name: str,
        model: Type[Model],
        consistency_level: Optional[ConsistencyLevel],
        tenant: Optional[str],
    ):
        super().__init__(connection, name, consistency_level, tenant)
        self.__model = model

    def _json_to_object(self, obj: Dict[str, Any]) -> _Object[Model, dict]:
        for ref in self.__model.get_ref_fields(self.__model):
            if ref not in obj["properties"]:
                continue

            beacons = obj["properties"][ref]
            uuids = []
            for beacon in beacons:
                uri = beacon["beacon"]
                assert isinstance(uri, str)
                uuids.append(uri.split("/")[-1])

            obj["properties"][ref] = uuids

        # weaviate does not save none values, so we need to add them to pass model validation
        for prop in self.__model.get_non_default_fields(self.__model):
            if prop not in obj["properties"]:
                obj["properties"][prop] = None

        uuid, vector, metadata = _metadata_from_dict(obj)
        model_object = _Object[Model, dict](
            collection=self.name,
            properties=self.__model.model_validate(
                {
                    **obj["properties"],
                    "uuid": uuid,
                    "vector": vector,
                }
            ),
            references={},
            metadata=metadata,
            uuid=uuid,
            vector=vector,
        )
        return model_object

    def insert(self, obj: Model) -> uuid_package.UUID:
        self.__model.model_validate(obj)
        weaviate_obj: Dict[str, Any] = {
            "class": self.name,
            "properties": self._serialize_props(obj.props_to_dict()),
            "id": str(obj.uuid),
        }
        if obj.vector is not None:
            weaviate_obj["vector"] = obj.vector

        self._insert(weaviate_obj, False)
        return uuid_package.UUID(str(obj.uuid))

    def insert_many(self, objects: List[Model]) -> BatchObjectReturn:
        for obj in objects:
            self.__model.model_validate(obj)

        data_objects = [
            _BatchObject(
                collection=self.name,
                properties=obj.props_to_dict(),
                tenant=self._tenant,
                uuid=obj.uuid,
                vector=obj.vector,
                references=None,
            )
            for obj in objects
        ]

        return self._batch_grpc.objects(data_objects)

    def replace(self, obj: Model, uuid: UUID) -> None:
        self.__model.model_validate(obj)

        weaviate_obj: Dict[str, Any] = {
            "class": self.name,
            "properties": self._serialize_props(obj.props_to_dict()),
        }
        if obj.vector is not None:
            weaviate_obj["vector"] = obj.vector

        self._replace(weaviate_obj, uuid)

    def update(self, obj: Model, uuid: UUID) -> None:
        self.__model.model_validate(obj)

        weaviate_obj: Dict[str, Any] = {
            "class": self.name,
            "properties": self._serialize_props(obj.props_to_dict()),
        }
        if obj.vector is not None:
            weaviate_obj["vector"] = obj.vector

        self._update(weaviate_obj, uuid)

    def reference_add(self, from_uuid: UUID, from_property: str, ref: _Reference) -> None:
        self._reference_add(from_uuid=from_uuid, from_property=from_property, ref=ref)

    def reference_delete(self, from_uuid: UUID, from_property: str, ref: _Reference) -> None:
        self._reference_delete(from_uuid=from_uuid, from_property=from_property, ref=ref)

    def reference_replace(self, from_uuid: UUID, from_property: str, ref: _Reference) -> None:
        self._reference_replace(from_uuid=from_uuid, from_property=from_property, ref=ref)

    def reference_add_many(self, refs: List[DataReferences]) -> BatchReferenceReturn:
        return self._reference_add_many(refs)<|MERGE_RESOLUTION|>--- conflicted
+++ resolved
@@ -51,14 +51,9 @@
 from weaviate.collections.validator import _raise_invalid_input
 from weaviate.connect import ConnectionV4
 from weaviate.exceptions import (
-<<<<<<< HEAD
-    UnexpectedStatusCodeException,
-    ObjectAlreadyExistsException,
-    WeaviateInvalidInputException,
-=======
     UnexpectedStatusCodeError,
     ObjectAlreadyExistsError,
->>>>>>> 8480ff74
+    WeaviateInvalidInputException,
 )
 from weaviate.util import (
     _datetime_to_string,
