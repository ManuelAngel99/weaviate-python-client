name: Main

on:
  push:
    branches:
      - main
    tags:
      - '**'
    paths-ignore:
      - docs/**
      - README.rst
      - LICENSE.md
      - publishing.md
  pull_request:

env:
<<<<<<< HEAD
  OLD_WEAVIATE_VERSION: 1.23.10
  NEW_WEAVIATE_VERSION: preview-add-nearvector-and-neartext-to-hybrid-search-b7c2fa5
=======
  OLD_WEAVIATE_VERSION: 1.23.13
  NEW_WEAVIATE_VERSION: 1.24.5-7742a9a
>>>>>>> 22d588a2

jobs:
  lint-and-format:
    name: Run Linter and Formatter
    runs-on: ubuntu-latest
    steps:
      - uses: actions/checkout@v4
      - uses: psf/black@stable
        with:
            version: "23.9.1"
      - uses: actions/setup-python@v5
        with:
          python-version: "3.11"
          cache: 'pip' # caching pip dependencies
      - run: pip install -r requirements-devel.txt
      - name: "Flake 8"
        run: flake8 weaviate test mock_tests integration
      - name: "Check release for pypi"
        run: |
          python -m build
          python -m twine check dist/*

  type-checking:
    name: Run Type Checking
    runs-on: ubuntu-latest
    strategy:
      fail-fast: false
      matrix:
        version: ["3.8", "3.9", "3.10", "3.11", "3.12"]
        folder: ["weaviate"]
    steps:
      - uses: actions/checkout@v4
      - uses: actions/setup-python@v5
        with:
          python-version: "3.11"
          cache: 'pip' # caching pip dependencies
      - run: pip install -r requirements-devel.txt
      - name: Run mypy
        run: mypy --warn-unused-ignores --python-version ${{matrix.version}} ${{ matrix.folder }}
      - uses: jakebailey/pyright-action@v2
        with:
          version: 1.1.347

  unit-tests:
    name: Run Unit Tests
    runs-on: ubuntu-latest
    strategy:
      fail-fast: false
      matrix:
        version: ["3.8", "3.9", "3.10", "3.11", "3.12"]
        folder: ["test", "mock_tests"]
    steps:
      - uses: actions/checkout@v4
      - uses: actions/setup-python@v5
        with:
          python-version: ${{ matrix.version }}
          cache: 'pip' # caching pip dependencies
      - run: pip install -r requirements-devel.txt
      - name: Run unittests
        run: pytest --cov -v --cov-report=term-missing --cov=weaviate --cov-report xml:coverage-${{ matrix.folder }}.xml ${{ matrix.folder }}
      - name: Archive code coverage results
        if: matrix.version == '3.10' && (github.ref_name != 'main')
        uses: actions/upload-artifact@v4
        with:
          name: coverage-report-${{ matrix.folder }}
          path: coverage-${{ matrix.folder }}.xml

  integration-tests-embedded:
    name: Run Integration Tests Embedded
    runs-on: ubuntu-latest
    strategy:
      matrix:
        version: ["3.8", "3.9", "3.10", "3.11", "3.12"]
        optional_dependencies: [false]
    steps:
      - uses: actions/checkout@v4
        with:
          fetch-depth: 0
          fetch-tags: true
      - uses: actions/setup-python@v5
        with:
          python-version: ${{ matrix.version }}
          cache: 'pip' # caching pip dependencies
      - run: |
          pip install -r requirements-devel.txt
          pip install .
      - name: Run integration tests
        if: ${{ !github.event.pull_request.head.repo.fork }}
        run: pytest -v --cov --cov-report=term-missing --cov=weaviate --cov-report xml:coverage-integration-embedded.xml integration_embedded
      - name: Archive code coverage results
        if: matrix.version == '3.10' && (github.ref_name != 'main')
        uses: actions/upload-artifact@v4
        with:
          name: coverage-report-integration-embedded
          path: coverage-integration-embedded.xml

  integration-tests-v3:
    name: Run Integration Tests v3
    runs-on: ubuntu-latest
    strategy:
      fail-fast: false
      matrix:
        versions: [
          { py: "3.8", weaviate: $NEW_WEAVIATE_VERSION},
          { py: "3.9", weaviate: $NEW_WEAVIATE_VERSION},
          { py: "3.10", weaviate: $NEW_WEAVIATE_VERSION},
          { py: "3.11", weaviate: $NEW_WEAVIATE_VERSION},
          { py: "3.11", weaviate: $OLD_WEAVIATE_VERSION},
          { py: "3.12", weaviate: $NEW_WEAVIATE_VERSION}
        ]
        optional_dependencies: [false]
    steps:
      - uses: actions/checkout@v4
        with:
          fetch-depth: 0
          fetch-tags: true
      - uses: actions/setup-python@v5
        with:
          python-version: ${{ matrix.versions.py }}
          cache: 'pip' # caching pip dependencies
      - run: |
          pip install -r requirements-devel.txt
          pip install .
      - name: free space
        run: sudo rm -rf /usr/local/lib/android
      - name: start weaviate
        run: /bin/bash ci/start_weaviate.sh ${{ matrix.versions.weaviate }}
      - name: Run integration tests with auth secrets
        if: ${{ !github.event.pull_request.head.repo.fork }}
        env:
          AZURE_CLIENT_SECRET: ${{ secrets.AZURE_CLIENT_SECRET }}
          OKTA_CLIENT_SECRET: ${{ secrets.OKTA_CLIENT_SECRET }}
          WCS_DUMMY_CI_PW: ${{ secrets.WCS_DUMMY_CI_PW }}
          OKTA_DUMMY_CI_PW: ${{ secrets.OKTA_DUMMY_CI_PW }}
#          OPENAI_APIKEY: ${{ secrets.OPENAI_APIKEY }}  disabled until we have a working key
        run: pytest -v --cov --cov-report=term-missing --cov=weaviate --cov-report xml:coverage-integration-v3.xml integration_v3
      - name: Run integration tests without auth secrets (for forks)
        if: ${{ github.event.pull_request.head.repo.fork }}
        run: pytest -v --cov --cov-report=term-missing --cov=weaviate --cov-report xml:coverage-integration-v3.xml integration_v3
      - name: Archive code coverage results
        if: matrix.versions.py == '3.10' && (github.ref_name != 'main')
        uses: actions/upload-artifact@v4
        with:
          name: coverage-report-integration-v3
          path: coverage-integration-v3.xml

  integration-tests:
    name: Run Integration Tests
    runs-on: ubuntu-latest
    strategy:
      fail-fast: false
      matrix:
        versions: [
          { py: "3.8", weaviate: $NEW_WEAVIATE_VERSION},
          { py: "3.9", weaviate: $NEW_WEAVIATE_VERSION},
          { py: "3.10", weaviate: $NEW_WEAVIATE_VERSION},
          { py: "3.11", weaviate: $NEW_WEAVIATE_VERSION},
          { py: "3.11", weaviate: $OLD_WEAVIATE_VERSION},
          { py: "3.12", weaviate: $NEW_WEAVIATE_VERSION}
        ]
        optional_dependencies: [false]
    steps:
      - uses: actions/checkout@v4
        with:
          fetch-depth: 0
          fetch-tags: true
      - uses: actions/setup-python@v5
        with:
          python-version: ${{ matrix.versions.py }}
          cache: 'pip' # caching pip dependencies
      - run: |
          pip install -r requirements-devel.txt
          pip install .
      - name: free space
        run: sudo rm -rf /usr/local/lib/android
      - name: start weaviate
        run: /bin/bash ci/start_weaviate.sh ${{ matrix.versions.weaviate }}
      - name: Run integration tests with auth secrets
        if: ${{ !github.event.pull_request.head.repo.fork }}
        env:
          AZURE_CLIENT_SECRET: ${{ secrets.AZURE_CLIENT_SECRET }}
          OKTA_CLIENT_SECRET: ${{ secrets.OKTA_CLIENT_SECRET }}
          WCS_DUMMY_CI_PW: ${{ secrets.WCS_DUMMY_CI_PW }}
          OKTA_DUMMY_CI_PW: ${{ secrets.OKTA_DUMMY_CI_PW }}
#          OPENAI_APIKEY: ${{ secrets.OPENAI_APIKEY }}  disabled until we have a working key
        run: pytest -n auto -v --cov --cov-report=term-missing --cov=weaviate --cov-report xml:coverage-integration.xml integration
      - name: Run integration tests without auth secrets (for forks)
        if: ${{ github.event.pull_request.head.repo.fork }}
        run: pytest -v --cov --cov-report=term-missing --cov=weaviate --cov-report xml:coverage-integration.xml integration
      - name: Archive code coverage results
        if: matrix.versions.py == '3.10' && (github.ref_name != 'main')
        uses: actions/upload-artifact@v4
        with:
          name: coverage-report-integration
          path: coverage-integration.xml

  Codecov:
    needs: [Unit-Tests, Integration-Tests, Integration-Tests-v3]
    runs-on: ubuntu-latest
    if: github.ref_name != 'main'
    steps:
      - uses: actions/checkout@v4
      - name: Download coverage artifacts mock
        uses: actions/download-artifact@v4
        with:
          name: coverage-report-mock_tests
      - name: Download coverage artifacts unit
        uses: actions/download-artifact@v4
        with:
          name: coverage-report-test
      - name: Download coverage integration
        uses: actions/download-artifact@v4
        with:
          name: coverage-report-integration
      - name: Download coverage integration v3
        uses: actions/download-artifact@v4
        with:
          name: coverage-report-integration-v3
      - name: Download coverage integration embedded
        uses: actions/download-artifact@v4
        with:
          name: coverage-report-integration-embedded
      - name: Codecov
        uses: codecov/codecov-action@v4
        with:
          fail_ci_if_error: true
          files: ./coverage-integration.xml, ./coverage-integration-v3.xml, ./coverage-integration-embedded.xml, ./coverage-test.xml, ./coverage-mock_tests.xml
          verbose: true
          token: ${{ secrets.CODECOV_TOKEN }}


  build-package:
    name: Build package
    runs-on: ubuntu-latest
    steps:
      - name: Checkout
        uses: actions/checkout@v4
        with:
          fetch-depth: 0
      - name: Set up Python 3.11
        uses: actions/setup-python@v5
        with:
          python-version: "3.11"
          cache: 'pip' # caching pip dependencies
      - name: Install dependencies
        run: pip install -r requirements-devel.txt
      - name: Build a binary wheel
        run: python -m build
      - name: Create Wheel Artifacts
        uses: actions/upload-artifact@v4
        with:
          path: "dist/*.whl"
          name: weaviate-python-client-wheel
          retention-days: 30

  test-package:
    needs: [build-package]
    runs-on: ubuntu-latest
    strategy:
      fail-fast: false
      matrix:
        server: [
          $OLD_WEAVIATE_VERSION,
          $NEW_WEAVIATE_VERSION,
        ]
    steps:
      - name: Download build artifact to append to release
        uses: actions/download-artifact@v4
        with:
          name: weaviate-python-client-wheel
      - run: |
          pip install weaviate_client-*.whl
          pip install pytest pytest-benchmark pytest-profiling grpcio grpcio-tools pytest-xdist
      - name: Checkout
        uses: actions/checkout@v4
        with:
          fetch-depth: 0
      - name: free space
        run: sudo rm -rf /usr/local/lib/android
      - run: rm -r weaviate
      - name: start weaviate
        run: /bin/bash ci/start_weaviate.sh ${{ matrix.server }}
      - name: Run integration tests with auth secrets
        if: ${{ !github.event.pull_request.head.repo.fork }}
        env:
          AZURE_CLIENT_SECRET: ${{ secrets.AZURE_CLIENT_SECRET }}
          OKTA_CLIENT_SECRET: ${{ secrets.OKTA_CLIENT_SECRET }}
          WCS_DUMMY_CI_PW: ${{ secrets.WCS_DUMMY_CI_PW }}
          OKTA_DUMMY_CI_PW: ${{ secrets.OKTA_DUMMY_CI_PW }}
        run: pytest -v -n auto integration
      - name: Run integration tests without auth secrets (for forks)
        if: ${{ github.event.pull_request.head.repo.fork }}
        run: pytest -v -n auto integration


  build-and-publish:
    name: Build and publish Python 🐍 distributions 📦 to PyPI and TestPyPI
    needs: [integration-tests, unit-tests, lint-and-format, type-checking, test-package]
    runs-on: ubuntu-latest
    steps:
      - name: Checkout
        uses: actions/checkout@v4
        with:
          fetch-depth: 0
      - name: Set up Python 3.11
        uses: actions/setup-python@v5
        with:
          python-version: "3.11"
          cache: 'pip' # caching pip dependencies
      - name: Install dependencies
        run: pip install -r requirements-devel.txt
      - name: Build a binary wheel
        run: python -m build
      - name: Publish distribution 📦 to PyPI on new tags
        if: startsWith(github.ref, 'refs/tags')
        uses: pypa/gh-action-pypi-publish@release/v1
        with:
          verbose: true
          password: ${{ secrets.PYPI_API_TOKEN }}

  gh-release:
    name: Create a GitHub Release on new tags
    if: startsWith(github.ref, 'refs/tags')
    runs-on: ubuntu-latest
    needs: [build-and-publish]
    steps:
      - name: Download build artifact to append to release
        uses: actions/download-artifact@v4
        with:
          name: weaviate-python-client-wheel
          path: dist
      - name: Release
        uses: softprops/action-gh-release@v1
        with:
          generate_release_notes: true
          draft: true
          files: dist/*.whl<|MERGE_RESOLUTION|>--- conflicted
+++ resolved
@@ -14,13 +14,8 @@
   pull_request:
 
 env:
-<<<<<<< HEAD
-  OLD_WEAVIATE_VERSION: 1.23.10
-  NEW_WEAVIATE_VERSION: preview-add-nearvector-and-neartext-to-hybrid-search-b7c2fa5
-=======
   OLD_WEAVIATE_VERSION: 1.23.13
   NEW_WEAVIATE_VERSION: 1.24.5-7742a9a
->>>>>>> 22d588a2
 
 jobs:
   lint-and-format:
