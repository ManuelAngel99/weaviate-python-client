--- conflicted
+++ resolved
@@ -36,17 +36,10 @@
 platforms = any
 include_package_data = True
 install_requires =
-<<<<<<< HEAD
-    requests>=2.28.0,<=2.31.0
-    validators>=0.18.2,<=0.21.0
-    tqdm>=4.59.0,<5.0.0
-    authlib>=1.1.0
-    pydantic>=2.1.1
-=======
     requests>=2.30.0,<3.0.0
     validators>=0.21.2,<1.0.0
     authlib>=1.2.1,<2.0.0
->>>>>>> f6715fc2
+    pydantic>=2.1.1,<3.0.0
 python_requires = >=3.8
 
 [options.extras_require]
