--- conflicted
+++ resolved
@@ -10,11 +10,7 @@
       - --scheme
       - http
       - --write-timeout=600s
-<<<<<<< HEAD
-    image: semitechnologies/weaviate:1.22.0
-=======
     image: semitechnologies/weaviate:preview-implement-fix-259de81
->>>>>>> f66be753
     ports:
       - 8081:8081
     restart: on-failure:0
